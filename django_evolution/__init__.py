# The version of Django Evolution
#
# This is in the format of:
#
#   (Major, Minor, Micro, alpha/beta/rc/final, Release Number, Released)
#
<<<<<<< HEAD
VERSION = (0, 7, 6, 'alpha', 0, False)
=======
VERSION = (0, 7, 7, 'alpha', 0, False)
>>>>>>> 2cc3a557


def get_version_string():
    version = '%s.%s' % (VERSION[0], VERSION[1])

    if VERSION[2]:
        version += ".%s" % VERSION[2]

    if VERSION[3] != 'final':
        if VERSION[3] == 'rc':
            version += ' RC%s' % VERSION[4]
        else:
            version += ' %s %s' % (VERSION[3], VERSION[4])

    if not is_release():
        version += " (dev)"

    return version


def get_package_version():
    version = '%s.%s' % (VERSION[0], VERSION[1])

    if VERSION[2]:
        version += ".%s" % VERSION[2]

    if VERSION[3] != 'final':
        version += '%s%s' % (VERSION[3], VERSION[4])

    return version


def is_release():
    return VERSION[5]


__version_info__ = VERSION[:-1]
__version__ = get_package_version()<|MERGE_RESOLUTION|>--- conflicted
+++ resolved
@@ -4,11 +4,7 @@
 #
 #   (Major, Minor, Micro, alpha/beta/rc/final, Release Number, Released)
 #
-<<<<<<< HEAD
-VERSION = (0, 7, 6, 'alpha', 0, False)
-=======
 VERSION = (0, 7, 7, 'alpha', 0, False)
->>>>>>> 2cc3a557
 
 
 def get_version_string():
