from __future__ import unicode_literals

import django

from django_evolution.tests.utils import (make_generate_index_name,
                                          make_generate_unique_constraint_name,
                                          test_connections)


connection = test_connections['sqlite3']
generate_index_name = make_generate_index_name(connection)
generate_unique_constraint_name = \
    make_generate_unique_constraint_name(connection)


try:
    # Django >= 1.8
    data_types_suffix = connection.data_types_suffix
except AttributeError:
    try:
        # Django == 1.7
        data_types_suffix = connection.creation.data_types_suffix
    except AttributeError:
        # Django < 1.7
        data_types_suffix = {}


def get_field_suffix(field_type):
    try:
        return ' %s' % data_types_suffix[field_type]
    except KeyError:
        return ''


add_field = {
    'AddNonNullNonCallableColumnModel': '\n'.join([
        'CREATE TEMPORARY TABLE "TEMP_TABLE"'
        '("id" integer NULL UNIQUE PRIMARY KEY,'
        ' "char_field" varchar(20) NULL,'
        ' "int_field" integer NULL,'
        ' "added_field" integer NULL);',

        'INSERT INTO "TEMP_TABLE" ("id", "char_field", "int_field")'
        ' SELECT "id", "char_field", "int_field"'
        ' FROM "tests_testmodel";',

        'UPDATE "TEMP_TABLE" SET "added_field" = 1;',

        'DROP TABLE "tests_testmodel";',

        'CREATE TABLE "tests_testmodel"'
        '("id" integer NOT NULL UNIQUE PRIMARY KEY,'
        ' "char_field" varchar(20) NOT NULL,'
        ' "int_field" integer NOT NULL,'
        ' "added_field" integer NOT NULL);',

        'INSERT INTO "tests_testmodel"'
        ' ("id", "char_field", "int_field", "added_field")'
        ' SELECT "id", "char_field", "int_field", "added_field"'
        ' FROM "TEMP_TABLE";',

        'DROP TABLE "TEMP_TABLE";',
    ]),

    'AddNonNullCallableColumnModel': '\n'.join([
        'CREATE TEMPORARY TABLE "TEMP_TABLE"'
        '("id" integer NULL UNIQUE PRIMARY KEY,'
        ' "char_field" varchar(20) NULL,'
        ' "int_field" integer NULL,'
        ' "added_field" integer NULL);',

        'INSERT INTO "TEMP_TABLE" ("id", "char_field", "int_field")'
        ' SELECT "id", "char_field", "int_field"'
        ' FROM "tests_testmodel";',

        'UPDATE "TEMP_TABLE" SET "added_field" = "int_field";',

        'DROP TABLE "tests_testmodel";',

        'CREATE TABLE "tests_testmodel"'
        '("id" integer NOT NULL UNIQUE PRIMARY KEY,'
        ' "char_field" varchar(20) NOT NULL,'
        ' "int_field" integer NOT NULL,'
        ' "added_field" integer NOT NULL);',

        'INSERT INTO "tests_testmodel"'
        ' ("id", "char_field", "int_field", "added_field")'
        ' SELECT "id", "char_field", "int_field", "added_field"'
        ' FROM "TEMP_TABLE";',

        'DROP TABLE "TEMP_TABLE";',
    ]),

    'AddNullColumnWithInitialColumnModel': '\n'.join([
        'CREATE TEMPORARY TABLE "TEMP_TABLE"'
        '("id" integer NULL UNIQUE PRIMARY KEY,'
        ' "char_field" varchar(20) NULL,'
        ' "int_field" integer NULL,'
        ' "added_field" integer NULL);',

        'INSERT INTO "TEMP_TABLE" ("id", "char_field", "int_field")'
        ' SELECT "id", "char_field", "int_field"'
        ' FROM "tests_testmodel";',

        'UPDATE "TEMP_TABLE" SET "added_field" = 1;',

        'DROP TABLE "tests_testmodel";',

        'CREATE TABLE "tests_testmodel"'
        '("id" integer NOT NULL UNIQUE PRIMARY KEY,'
        ' "char_field" varchar(20) NOT NULL,'
        ' "int_field" integer NOT NULL,'
        ' "added_field" integer NULL);',

        'INSERT INTO "tests_testmodel"'
        ' ("id", "char_field", "int_field", "added_field")'
        ' SELECT "id", "char_field", "int_field", "added_field"'
        ' FROM "TEMP_TABLE";',

        'DROP TABLE "TEMP_TABLE";',
    ]),

    'AddStringColumnModel': '\n'.join([
        'CREATE TEMPORARY TABLE "TEMP_TABLE"'
        '("id" integer NULL UNIQUE PRIMARY KEY,'
        ' "char_field" varchar(20) NULL,'
        ' "int_field" integer NULL,'
        ' "added_field" varchar(10) NULL);',

        'INSERT INTO "TEMP_TABLE" ("id", "char_field", "int_field")'
        ' SELECT "id", "char_field", "int_field"'
        ' FROM "tests_testmodel";',

        'UPDATE "TEMP_TABLE" SET "added_field" = \'abc\\\'s xyz\';',

        'DROP TABLE "tests_testmodel";',

        'CREATE TABLE "tests_testmodel"'
        '("id" integer NOT NULL UNIQUE PRIMARY KEY,'
        ' "char_field" varchar(20) NOT NULL,'
        ' "int_field" integer NOT NULL,'
        ' "added_field" varchar(10) NOT NULL);',

        'INSERT INTO "tests_testmodel"'
        ' ("id", "char_field", "int_field", "added_field")'
        ' SELECT "id", "char_field", "int_field", "added_field"'
        ' FROM "TEMP_TABLE";',

        'DROP TABLE "TEMP_TABLE";',
    ]),

    'AddBlankStringColumnModel': '\n'.join([
        'CREATE TEMPORARY TABLE "TEMP_TABLE"'
        '("id" integer NULL UNIQUE PRIMARY KEY,'
        ' "char_field" varchar(20) NULL,'
        ' "int_field" integer NULL,'
        ' "added_field" varchar(10) NULL);',

        'INSERT INTO "TEMP_TABLE" ("id", "char_field", "int_field")'
        ' SELECT "id", "char_field", "int_field"'
        ' FROM "tests_testmodel";',

        'UPDATE "TEMP_TABLE" SET "added_field" = \'\';',

        'DROP TABLE "tests_testmodel";',

        'CREATE TABLE "tests_testmodel"'
        '("id" integer NOT NULL UNIQUE PRIMARY KEY,'
        ' "char_field" varchar(20) NOT NULL,'
        ' "int_field" integer NOT NULL,'
        ' "added_field" varchar(10) NOT NULL);',

        'INSERT INTO "tests_testmodel"'
        ' ("id", "char_field", "int_field", "added_field")'
        ' SELECT "id", "char_field", "int_field", "added_field"'
        ' FROM "TEMP_TABLE";',

        'DROP TABLE "TEMP_TABLE";',
    ]),

    'AddDateColumnModel': '\n'.join([
        'CREATE TEMPORARY TABLE "TEMP_TABLE"'
        '("id" integer NULL UNIQUE PRIMARY KEY,'
        ' "char_field" varchar(20) NULL,'
        ' "int_field" integer NULL,'
        ' "added_field" datetime NULL);',

        'INSERT INTO "TEMP_TABLE" ("id", "char_field", "int_field")'
        ' SELECT "id", "char_field", "int_field"'
        ' FROM "tests_testmodel";',

        'UPDATE "TEMP_TABLE" SET "added_field" = 2007-12-13 16:42:00;',

        'DROP TABLE "tests_testmodel";',

        'CREATE TABLE "tests_testmodel"'
        '("id" integer NOT NULL UNIQUE PRIMARY KEY,'
        ' "char_field" varchar(20) NOT NULL,'
        ' "int_field" integer NOT NULL,'
        ' "added_field" datetime NOT NULL);',

        'INSERT INTO "tests_testmodel"'
        ' ("id", "char_field", "int_field", "added_field")'
        ' SELECT "id", "char_field", "int_field", "added_field"'
        ' FROM "TEMP_TABLE";',

        'DROP TABLE "TEMP_TABLE";',
    ]),

    'AddDefaultColumnModel': '\n'.join([
        'CREATE TEMPORARY TABLE "TEMP_TABLE"'
        '("id" integer NULL UNIQUE PRIMARY KEY,'
        ' "char_field" varchar(20) NULL,'
        ' "int_field" integer NULL,'
        ' "added_field" integer NULL);',

        'INSERT INTO "TEMP_TABLE" ("id", "char_field", "int_field")'
        ' SELECT "id", "char_field", "int_field"'
        ' FROM "tests_testmodel";',

        'UPDATE "TEMP_TABLE" SET "added_field" = 42;',

        'DROP TABLE "tests_testmodel";',

        'CREATE TABLE "tests_testmodel"'
        '("id" integer NOT NULL UNIQUE PRIMARY KEY,'
        ' "char_field" varchar(20) NOT NULL,'
        ' "int_field" integer NOT NULL,'
        ' "added_field" integer NOT NULL);',

        'INSERT INTO "tests_testmodel"'
        ' ("id", "char_field", "int_field", "added_field")'
        ' SELECT "id", "char_field", "int_field", "added_field"'
        ' FROM "TEMP_TABLE";',

        'DROP TABLE "TEMP_TABLE";',
    ]),

    'AddMismatchInitialBoolColumnModel': '\n'.join([
        'CREATE TEMPORARY TABLE "TEMP_TABLE"'
        '("id" integer NULL UNIQUE PRIMARY KEY,'
        ' "char_field" varchar(20) NULL,'
        ' "int_field" integer NULL,'
        ' "added_field" bool NULL);',

        'INSERT INTO "TEMP_TABLE" ("id", "char_field", "int_field")'
        ' SELECT "id", "char_field", "int_field"'
        ' FROM "tests_testmodel";',

        'UPDATE "TEMP_TABLE" SET "added_field" = 0;',

        'DROP TABLE "tests_testmodel";',

        'CREATE TABLE "tests_testmodel"'
        '("id" integer NOT NULL UNIQUE PRIMARY KEY,'
        ' "char_field" varchar(20) NOT NULL,'
        ' "int_field" integer NOT NULL,'
        ' "added_field" bool NOT NULL);',

        'INSERT INTO "tests_testmodel"'
        ' ("id", "char_field", "int_field", "added_field")'
        ' SELECT "id", "char_field", "int_field", "added_field"'
        ' FROM "TEMP_TABLE";',

        'DROP TABLE "TEMP_TABLE";',
    ]),

    'AddEmptyStringDefaultColumnModel': '\n'.join([
        'CREATE TEMPORARY TABLE "TEMP_TABLE"'
        '("id" integer NULL UNIQUE PRIMARY KEY,'
        ' "char_field" varchar(20) NULL,'
        ' "int_field" integer NULL,'
        ' "added_field" varchar(20) NULL);',

        'INSERT INTO "TEMP_TABLE" ("id", "char_field", "int_field")'
        ' SELECT "id", "char_field", "int_field"'
        ' FROM "tests_testmodel";',

        'UPDATE "TEMP_TABLE" SET "added_field" = \'\';',

        'DROP TABLE "tests_testmodel";',

        'CREATE TABLE "tests_testmodel"'
        '("id" integer NOT NULL UNIQUE PRIMARY KEY,'
        ' "char_field" varchar(20) NOT NULL,'
        ' "int_field" integer NOT NULL,'
        ' "added_field" varchar(20) NOT NULL);',

        'INSERT INTO "tests_testmodel"'
        ' ("id", "char_field", "int_field", "added_field")'
        ' SELECT "id", "char_field", "int_field", "added_field"'
        ' FROM "TEMP_TABLE";',

        'DROP TABLE "TEMP_TABLE";',
    ]),

    'AddNullColumnModel': '\n'.join([
        'CREATE TEMPORARY TABLE "TEMP_TABLE"'
        '("int_field" integer NULL,'
        ' "id" integer NULL UNIQUE PRIMARY KEY,'
        ' "char_field" varchar(20) NULL,'
        ' "added_field" integer NULL);',

        'INSERT INTO "TEMP_TABLE" ("int_field", "id", "char_field")'
        ' SELECT "int_field", "id", "char_field"'
        ' FROM "tests_testmodel";',

        'DROP TABLE "tests_testmodel";',

        'CREATE TABLE "tests_testmodel"'
        '("int_field" integer NOT NULL,'
        ' "id" integer NOT NULL UNIQUE PRIMARY KEY,'
        ' "char_field" varchar(20) NOT NULL,'
        ' "added_field" integer NULL);',

        'INSERT INTO "tests_testmodel"'
        ' ("int_field", "id", "char_field", "added_field")'
        ' SELECT "int_field", "id", "char_field", "added_field"'
        ' FROM "TEMP_TABLE";',

        'DROP TABLE "TEMP_TABLE";',
    ]),

    'NonDefaultColumnModel': '\n'.join([
        'CREATE TEMPORARY TABLE "TEMP_TABLE"'
        '("id" integer NULL UNIQUE PRIMARY KEY,'
        ' "char_field" varchar(20) NULL,'
        ' "int_field" integer NULL,'
        ' "non-default_column" integer NULL);',

        'INSERT INTO "TEMP_TABLE" ("id", "char_field", "int_field")'
        ' SELECT "id", "char_field", "int_field"'
        ' FROM "tests_testmodel";',

        'DROP TABLE "tests_testmodel";',

        'CREATE TABLE "tests_testmodel"'
        '("id" integer NOT NULL UNIQUE PRIMARY KEY,'
        ' "char_field" varchar(20) NOT NULL,'
        ' "int_field" integer NOT NULL,'
        ' "non-default_column" integer NULL);',

        'INSERT INTO "tests_testmodel"'
        ' ("id", "char_field", "int_field", "non-default_column")'
        ' SELECT "id", "char_field", "int_field", "non-default_column"'
        ' FROM "TEMP_TABLE";',

        'DROP TABLE "TEMP_TABLE";',
    ]),

    'AddColumnCustomTableModel': '\n'.join([
        'CREATE TEMPORARY TABLE "TEMP_TABLE"'
        '("id" integer NULL UNIQUE PRIMARY KEY,'
        ' "value" integer NULL,'
        ' "alt_value" varchar(20) NULL,'
        ' "added_field" integer NULL);',

        'INSERT INTO "TEMP_TABLE" ("id", "value", "alt_value")'
        ' SELECT "id", "value", "alt_value"'
        ' FROM "custom_table_name";',

        'DROP TABLE "custom_table_name";',

        'CREATE TABLE "custom_table_name"'
        '("id" integer NOT NULL UNIQUE PRIMARY KEY,'
        ' "value" integer NOT NULL,'
        ' "alt_value" varchar(20) NOT NULL,'
        ' "added_field" integer NULL);',

        'INSERT INTO "custom_table_name"'
        ' ("id", "value", "alt_value", "added_field")'
        ' SELECT "id", "value", "alt_value", "added_field"'
        ' FROM "TEMP_TABLE";',

        'DROP TABLE "TEMP_TABLE";',
    ]),

    'AddIndexedColumnModel': '\n'.join([
        'CREATE TEMPORARY TABLE "TEMP_TABLE"'
        '("id" integer NULL UNIQUE PRIMARY KEY,'
        ' "char_field" varchar(20) NULL,'
        ' "int_field" integer NULL,'
        ' "add_field" integer NULL);',

        'INSERT INTO "TEMP_TABLE" ("id", "char_field", "int_field")'
        ' SELECT "id", "char_field", "int_field"'
        ' FROM "tests_testmodel";',

        'DROP TABLE "tests_testmodel";',

        'CREATE TABLE "tests_testmodel"'
        '("id" integer NOT NULL UNIQUE PRIMARY KEY,'
        ' "char_field" varchar(20) NOT NULL,'
        ' "int_field" integer NOT NULL,'
        ' "add_field" integer NULL);',

        'INSERT INTO "tests_testmodel"'
        ' ("id", "char_field", "int_field", "add_field")'
        ' SELECT "id", "char_field", "int_field", "add_field"'
        ' FROM "TEMP_TABLE";',

        'DROP TABLE "TEMP_TABLE";',

        'CREATE INDEX "%s" ON "tests_testmodel" ("add_field");'
        % generate_index_name('tests_testmodel', 'add_field'),
    ]),

    'AddUniqueColumnModel': '\n'.join([
        'CREATE TEMPORARY TABLE "TEMP_TABLE"'
        '("id" integer NULL UNIQUE PRIMARY KEY,'
        ' "char_field" varchar(20) NULL,'
        ' "int_field" integer NULL,'
        ' "added_field" integer NULL UNIQUE);',

        'INSERT INTO "TEMP_TABLE" ("id", "char_field", "int_field")'
        ' SELECT "id", "char_field", "int_field"'
        ' FROM "tests_testmodel";',

        'DROP TABLE "tests_testmodel";',

        'CREATE TABLE "tests_testmodel"'
        '("id" integer NOT NULL UNIQUE PRIMARY KEY,'
        ' "char_field" varchar(20) NOT NULL,'
        ' "int_field" integer NOT NULL,'
        ' "added_field" integer NULL UNIQUE);',

        'INSERT INTO "tests_testmodel"'
        ' ("id", "char_field", "int_field", "added_field")'
        ' SELECT "id", "char_field", "int_field", "added_field"'
        ' FROM "TEMP_TABLE";',

        'DROP TABLE "TEMP_TABLE";',
    ]),

    'AddUniqueIndexedModel': '\n'.join([
        'CREATE TEMPORARY TABLE "TEMP_TABLE"'
        '("id" integer NULL UNIQUE PRIMARY KEY,'
        ' "char_field" varchar(20) NULL,'
        ' "int_field" integer NULL,'
        ' "added_field" integer NULL UNIQUE);',

        'INSERT INTO "TEMP_TABLE" ("id", "char_field", "int_field")'
        ' SELECT "id", "char_field", "int_field"'
        ' FROM "tests_testmodel";',

        'DROP TABLE "tests_testmodel";',

        'CREATE TABLE "tests_testmodel"'
        '("id" integer NOT NULL UNIQUE PRIMARY KEY,'
        ' "char_field" varchar(20) NOT NULL,'
        ' "int_field" integer NOT NULL,'
        ' "added_field" integer NULL UNIQUE);',

        'INSERT INTO "tests_testmodel"'
        ' ("id", "char_field", "int_field", "added_field")'
        ' SELECT "id", "char_field", "int_field", "added_field"'
        ' FROM "TEMP_TABLE";',

        'DROP TABLE "TEMP_TABLE";',
    ]),

    'AddForeignKeyModel': '\n'.join([
        'CREATE TEMPORARY TABLE "TEMP_TABLE"'
        '("id" integer NULL UNIQUE PRIMARY KEY,'
        ' "char_field" varchar(20) NULL,'
        ' "int_field" integer NULL,'
        ' "added_field_id" integer NULL);',

        'INSERT INTO "TEMP_TABLE" ("id", "char_field", "int_field")'
        ' SELECT "id", "char_field", "int_field"'
        ' FROM "tests_testmodel";',

        'DROP TABLE "tests_testmodel";',

        'CREATE TABLE "tests_testmodel"'
        '("id" integer NOT NULL UNIQUE PRIMARY KEY,'
        ' "char_field" varchar(20) NOT NULL,'
        ' "int_field" integer NOT NULL,'
        ' "added_field_id" integer NULL);',

        'INSERT INTO "tests_testmodel"'
        ' ("id", "char_field", "int_field", "added_field_id")'
        ' SELECT "id", "char_field", "int_field", "added_field_id"'
        ' FROM "TEMP_TABLE";',

        'DROP TABLE "TEMP_TABLE";',

        'CREATE INDEX "%s" ON "tests_testmodel" ("added_field_id");'
        % generate_index_name('tests_testmodel', 'added_field_id',
                              'added_field'),
    ]),
}

if django.VERSION[:2] >= (1, 9):
    add_field.update({
        'AddManyToManyDatabaseTableModel': '\n'.join([
            'CREATE TABLE "tests_testmodel_added_field" '
            '("id" integer NOT NULL PRIMARY KEY%s,'
            ' "testmodel_id" integer NOT NULL'
            ' REFERENCES "tests_testmodel" ("id"),'
            ' "addanchor1_id" integer NOT NULL'
            ' REFERENCES "tests_addanchor1" ("id")'
            ');'
            % get_field_suffix('AutoField'),

            'CREATE UNIQUE INDEX "%s" ON'
            ' "tests_testmodel_added_field" ("testmodel_id", "addanchor1_id");'
            % generate_unique_constraint_name(
                'tests_testmodel_added_field',
                ['testmodel_id', 'addanchor1_id']),

            'CREATE INDEX "%s" ON'
            ' "tests_testmodel_added_field" ("testmodel_id");'
            % generate_index_name('tests_testmodel_added_field',
                                  'testmodel_id'),

            'CREATE INDEX "%s" ON'
            ' "tests_testmodel_added_field" ("addanchor1_id");'
            % generate_index_name('tests_testmodel_added_field',
                                  'addanchor1_id'),
        ]),

        'AddManyToManyNonDefaultDatabaseTableModel': '\n'.join([
            'CREATE TABLE "tests_testmodel_added_field" '
            '("id" integer NOT NULL PRIMARY KEY%s,'
            ' "testmodel_id" integer NOT NULL'
            ' REFERENCES "tests_testmodel" ("id"),'
            ' "addanchor2_id" integer NOT NULL'
            ' REFERENCES "custom_add_anchor_table" ("id")'
            ');'
            % get_field_suffix('AutoField'),

            'CREATE UNIQUE INDEX "%s" ON'
            ' "tests_testmodel_added_field" ("testmodel_id", "addanchor2_id");'
            % generate_unique_constraint_name(
                'tests_testmodel_added_field',
                ['testmodel_id', 'addanchor2_id']),

            'CREATE INDEX "%s" ON'
            ' "tests_testmodel_added_field" ("testmodel_id");'
            % generate_index_name('tests_testmodel_added_field',
                                  'testmodel_id'),

            'CREATE INDEX "%s" ON'
            ' "tests_testmodel_added_field" ("addanchor2_id");'
            % generate_index_name('tests_testmodel_added_field',
                                  'addanchor2_id'),
        ]),

        'AddManyToManySelf': '\n'.join([
            'CREATE TABLE "tests_testmodel_added_field" '
            '("id" integer NOT NULL PRIMARY KEY%s,'
            ' "from_testmodel_id" integer NOT NULL'
            ' REFERENCES "tests_testmodel" ("id"),'
            ' "to_testmodel_id" integer NOT NULL'
            ' REFERENCES "tests_testmodel" ("id")'
            ');'
            % get_field_suffix('AutoField'),

            'CREATE UNIQUE INDEX "%s" ON "tests_testmodel_added_field"'
            ' ("from_testmodel_id", "to_testmodel_id");'
            % generate_unique_constraint_name(
                'tests_testmodel_added_field',
                ['from_testmodel_id', 'to_testmodel_id']),

            'CREATE INDEX "%s" ON'
            ' "tests_testmodel_added_field" ("from_testmodel_id");'
            % generate_index_name('tests_testmodel_added_field',
                                  'from_testmodel_id'),

            'CREATE INDEX "%s" ON'
            ' "tests_testmodel_added_field" ("to_testmodel_id");'
            % generate_index_name('tests_testmodel_added_field',
                                  'to_testmodel_id'),
        ]),
    })
elif django.VERSION[:2] >= (1, 7):
    add_field.update({
        'AddManyToManyDatabaseTableModel': '\n'.join([
            'CREATE TABLE "tests_testmodel_added_field" '
            '("id" integer NOT NULL PRIMARY KEY%s,'
            ' "testmodel_id" integer NOT NULL'
            ' REFERENCES "tests_testmodel" ("id"),'
            ' "addanchor1_id" integer NOT NULL'
            ' REFERENCES "tests_addanchor1" ("id"),'
            ' UNIQUE ("testmodel_id", "addanchor1_id")'
            ');'
            % get_field_suffix('AutoField'),

            'CREATE INDEX "%s" ON'
            ' "tests_testmodel_added_field" ("testmodel_id");'
            % generate_index_name('tests_testmodel_added_field',
                                  'testmodel_id'),

            'CREATE INDEX "%s" ON'
            ' "tests_testmodel_added_field" ("addanchor1_id");'
            % generate_index_name('tests_testmodel_added_field',
                                  'addanchor1_id'),
        ]),

        'AddManyToManyNonDefaultDatabaseTableModel': '\n'.join([
            'CREATE TABLE "tests_testmodel_added_field" '
            '("id" integer NOT NULL PRIMARY KEY%s,'
            ' "testmodel_id" integer NOT NULL'
            ' REFERENCES "tests_testmodel" ("id"),'
            ' "addanchor2_id" integer NOT NULL'
            ' REFERENCES "custom_add_anchor_table" ("id"),'
            ' UNIQUE ("testmodel_id", "addanchor2_id")'
            ');'
            % get_field_suffix('AutoField'),

            'CREATE INDEX "%s" ON'
            ' "tests_testmodel_added_field" ("testmodel_id");'
            % generate_index_name('tests_testmodel_added_field',
                                  'testmodel_id'),

            'CREATE INDEX "%s" ON'
            ' "tests_testmodel_added_field" ("addanchor2_id");'
            % generate_index_name('tests_testmodel_added_field',
                                  'addanchor2_id'),
        ]),

        'AddManyToManySelf': '\n'.join([
            'CREATE TABLE "tests_testmodel_added_field" '
            '("id" integer NOT NULL PRIMARY KEY%s,'
            ' "from_testmodel_id" integer NOT NULL'
            ' REFERENCES "tests_testmodel" ("id"),'
            ' "to_testmodel_id" integer NOT NULL'
            ' REFERENCES "tests_testmodel" ("id"),'
            ' UNIQUE ("from_testmodel_id", "to_testmodel_id")'
            ');'
            % get_field_suffix('AutoField'),

            'CREATE INDEX "%s" ON'
            ' "tests_testmodel_added_field" ("from_testmodel_id");'
            % generate_index_name('tests_testmodel_added_field',
                                  'from_testmodel_id'),

            'CREATE INDEX "%s" ON'
            ' "tests_testmodel_added_field" ("to_testmodel_id");'
            % generate_index_name('tests_testmodel_added_field',
                                  'to_testmodel_id'),
        ]),
    })
else:
    add_field.update({
        'AddManyToManyDatabaseTableModel': '\n'.join([
            'CREATE TABLE "tests_testmodel_added_field" (',
            '    "id" integer NOT NULL PRIMARY KEY%s,'
            % get_field_suffix('AutoField'),

            '    "testmodel_id" integer NOT NULL,',
            '    "addanchor1_id" integer NOT NULL,',
            '    UNIQUE ("testmodel_id", "addanchor1_id")',
            ')',
            ';',
        ]),

        'AddManyToManyNonDefaultDatabaseTableModel': '\n'.join([
            'CREATE TABLE "tests_testmodel_added_field" (',
            '    "id" integer NOT NULL PRIMARY KEY%s,'
            % get_field_suffix('AutoField'),

            '    "testmodel_id" integer NOT NULL,',
            '    "addanchor2_id" integer NOT NULL,',
            '    UNIQUE ("testmodel_id", "addanchor2_id")',
            ')',
            ';',
        ]),

        'AddManyToManySelf': '\n'.join([
            'CREATE TABLE "tests_testmodel_added_field" (',
            '    "id" integer NOT NULL PRIMARY KEY%s,'
            % get_field_suffix('AutoField'),

            '    "from_testmodel_id" integer NOT NULL,',
            '    "to_testmodel_id" integer NOT NULL,',
            '    UNIQUE ("from_testmodel_id", "to_testmodel_id")',
            ')',
            ';',
        ]),
    })

delete_field = {
    'DefaultNamedColumnModel': '\n'.join([
        'CREATE TEMPORARY TABLE "TEMP_TABLE"'
        '("my_id" integer NULL UNIQUE PRIMARY KEY,'
        ' "char_field" varchar(20) NULL,'
        ' "non-default_db_column" integer NULL,'
        ' "int_field3" integer NULL UNIQUE,'
        ' "fk_field1_id" integer NULL);',

        'INSERT INTO "TEMP_TABLE"'
        ' ("my_id", "char_field", "non-default_db_column", "int_field3",'
        ' "fk_field1_id")'
        ' SELECT "my_id", "char_field", "non-default_db_column",'
        ' "int_field3", "fk_field1_id"'
        ' FROM "tests_testmodel";',

        'DROP TABLE "tests_testmodel";',

        'CREATE TABLE "tests_testmodel"'
        '("my_id" integer NOT NULL UNIQUE PRIMARY KEY,'
        ' "char_field" varchar(20) NOT NULL,'
        ' "non-default_db_column" integer NOT NULL,'
        ' "int_field3" integer NOT NULL UNIQUE,'
        ' "fk_field1_id" integer NOT NULL);',

        'CREATE INDEX "%s" ON "tests_testmodel" ("fk_field1_id");'
        % generate_index_name('tests_testmodel', 'fk_field1_id',
                              'fk_field1'),

        'INSERT INTO "tests_testmodel"'
        ' ("my_id", "char_field", "non-default_db_column", "int_field3",'
        ' "fk_field1_id")'
        ' SELECT "my_id", "char_field", "non-default_db_column",'
        ' "int_field3", "fk_field1_id"'
        ' FROM "TEMP_TABLE";',

        'DROP TABLE "TEMP_TABLE";',
    ]),

    'NonDefaultNamedColumnModel': '\n'.join([
        'CREATE TEMPORARY TABLE "TEMP_TABLE"'
        '("my_id" integer NULL UNIQUE PRIMARY KEY,'
        ' "char_field" varchar(20) NULL,'
        ' "int_field" integer NULL,'
        ' "int_field3" integer NULL UNIQUE,'
        ' "fk_field1_id" integer NULL);',

        'INSERT INTO "TEMP_TABLE"'
        ' ("my_id", "char_field", "int_field", "int_field3", "fk_field1_id")'
        ' SELECT "my_id", "char_field", "int_field", "int_field3",'
        ' "fk_field1_id"'
        ' FROM "tests_testmodel";',

        'DROP TABLE "tests_testmodel";',

        'CREATE TABLE "tests_testmodel"'
        '("my_id" integer NOT NULL UNIQUE PRIMARY KEY,'
        ' "char_field" varchar(20) NOT NULL,'
        ' "int_field" integer NOT NULL,'
        ' "int_field3" integer NOT NULL UNIQUE,'
        ' "fk_field1_id" integer NOT NULL);',

        'CREATE INDEX "%s" ON "tests_testmodel" ("fk_field1_id");'
        % generate_index_name('tests_testmodel', 'fk_field1_id',
                              'fk_field1'),

        'INSERT INTO "tests_testmodel"'
        ' ("my_id", "char_field", "int_field", "int_field3", "fk_field1_id")'
        ' SELECT "my_id", "char_field", "int_field", "int_field3",'
        ' "fk_field1_id"'
        ' FROM "TEMP_TABLE";',

        'DROP TABLE "TEMP_TABLE";',
    ]),

    'ConstrainedColumnModel': '\n'.join([
        'CREATE TEMPORARY TABLE "TEMP_TABLE"'
        '("my_id" integer NULL UNIQUE PRIMARY KEY,'
        ' "char_field" varchar(20) NULL,'
        ' "int_field" integer NULL,'
        ' "non-default_db_column" integer NULL,'
        ' "fk_field1_id" integer NULL);',

        'INSERT INTO "TEMP_TABLE"'
        ' ("my_id", "char_field", "int_field", "non-default_db_column",'
        ' "fk_field1_id")'
        ' SELECT "my_id", "char_field", "int_field", "non-default_db_column",'
        ' "fk_field1_id"'
        ' FROM "tests_testmodel";',

        'DROP TABLE "tests_testmodel";',

        'CREATE TABLE "tests_testmodel"'
        '("my_id" integer NOT NULL UNIQUE PRIMARY KEY,'
        ' "char_field" varchar(20) NOT NULL,'
        ' "int_field" integer NOT NULL,'
        ' "non-default_db_column" integer NOT NULL,'
        ' "fk_field1_id" integer NOT NULL);',

        'CREATE INDEX "%s" ON "tests_testmodel" ("fk_field1_id");'
        % generate_index_name('tests_testmodel', 'fk_field1_id',
                              'fk_field1'),

        'INSERT INTO "tests_testmodel"'
        ' ("my_id", "char_field", "int_field", "non-default_db_column",'
        ' "fk_field1_id")'
        ' SELECT "my_id", "char_field", "int_field", "non-default_db_column",'
        ' "fk_field1_id"'
        ' FROM "TEMP_TABLE";',

        'DROP TABLE "TEMP_TABLE";',
    ]),

    'DefaultManyToManyModel': (
        'DROP TABLE "tests_testmodel_m2m_field1";'
    ),

    'NonDefaultManyToManyModel': (
        'DROP TABLE "non-default_m2m_table";'
    ),

    'DeleteForeignKeyModel': '\n'.join([
        'CREATE TEMPORARY TABLE "TEMP_TABLE"'
        '("my_id" integer NULL UNIQUE PRIMARY KEY,'
        ' "char_field" varchar(20) NULL,'
        ' "int_field" integer NULL,'
        ' "non-default_db_column" integer NULL,'
        ' "int_field3" integer NULL UNIQUE);',

        'INSERT INTO "TEMP_TABLE"'
        ' ("my_id", "char_field", "int_field", "non-default_db_column",'
        ' "int_field3")'
        ' SELECT "my_id", "char_field", "int_field", "non-default_db_column",'
        ' "int_field3"'
        ' FROM "tests_testmodel";',

        'DROP TABLE "tests_testmodel";',

        'CREATE TABLE "tests_testmodel"'
        '("my_id" integer NOT NULL UNIQUE PRIMARY KEY,'
        ' "char_field" varchar(20) NOT NULL,'
        ' "int_field" integer NOT NULL,'
        ' "non-default_db_column" integer NOT NULL,'
        ' "int_field3" integer NOT NULL UNIQUE);',

        'INSERT INTO "tests_testmodel"'
        ' ("my_id", "char_field", "int_field", "non-default_db_column",'
        ' "int_field3")'
        ' SELECT "my_id", "char_field", "int_field", "non-default_db_column",'
        ' "int_field3"'
        ' FROM "TEMP_TABLE";',

        'DROP TABLE "TEMP_TABLE";',
    ]),

    'DeleteColumnCustomTableModel': '\n'.join([
        'CREATE TEMPORARY TABLE "TEMP_TABLE"'
        '("id" integer NULL UNIQUE PRIMARY KEY,'
        ' "alt_value" varchar(20) NULL);',

        'INSERT INTO "TEMP_TABLE" ("id", "alt_value")'
        ' SELECT "id", "alt_value"'
        ' FROM "custom_table_name";',

        'DROP TABLE "custom_table_name";',

        'CREATE TABLE "custom_table_name"'
        '("id" integer NOT NULL UNIQUE PRIMARY KEY,'
        ' "alt_value" varchar(20) NOT NULL);',

        'INSERT INTO "custom_table_name" ("id", "alt_value")'
        ' SELECT "id", "alt_value"'
        ' FROM "TEMP_TABLE";',

        'DROP TABLE "TEMP_TABLE";',
    ]),
}

change_field = {
    'SetNotNullChangeModelWithConstant': '\n'.join([
        'CREATE TEMPORARY TABLE "TEMP_TABLE"'
        '("my_id" integer NULL UNIQUE PRIMARY KEY,'
        ' "alt_pk" integer NULL,'
        ' "custom_db_column" integer NULL,'
        ' "int_field1" integer NULL,'
        ' "int_field2" integer NULL,'
        ' "int_field3" integer NULL UNIQUE,'
        ' "int_field4" integer NULL,'
        ' "char_field" varchar(20) NULL,'
        ' "char_field1" varchar(25) NULL,'
        ' "char_field2" varchar(30) NULL);',

        'INSERT INTO "TEMP_TABLE"'
        ' ("my_id", "alt_pk", "custom_db_column", "int_field1", "int_field2",'
        ' "int_field3", "int_field4", "char_field", "char_field1",'
        ' "char_field2")'
        ' SELECT "my_id", "alt_pk", "custom_db_column", "int_field1",'
        ' "int_field2", "int_field3", "int_field4", "char_field",'
        ' "char_field1", "char_field2"'
        ' FROM "tests_testmodel";',

        'UPDATE "TEMP_TABLE" SET "char_field1" = \'abc\\\'s xyz\';',

        'DROP TABLE "tests_testmodel";',

        'CREATE TABLE "tests_testmodel"'
        '("my_id" integer NOT NULL UNIQUE PRIMARY KEY,'
        ' "alt_pk" integer NOT NULL,'
        ' "custom_db_column" integer NOT NULL,'
        ' "int_field1" integer NOT NULL,'
        ' "int_field2" integer NOT NULL,'
        ' "int_field3" integer NOT NULL UNIQUE,'
        ' "int_field4" integer NOT NULL,'
        ' "char_field" varchar(20) NOT NULL,'
        ' "char_field1" varchar(25) NOT NULL,'
        ' "char_field2" varchar(30) NOT NULL);',

        'INSERT INTO "tests_testmodel"'
        ' ("my_id", "alt_pk", "custom_db_column", "int_field1", "int_field2",'
        ' "int_field3", "int_field4", "char_field", "char_field1",'
        ' "char_field2")'
        ' SELECT "my_id", "alt_pk", "custom_db_column", "int_field1",'
        ' "int_field2", "int_field3", "int_field4", "char_field",'
        ' "char_field1", "char_field2"'
        ' FROM "TEMP_TABLE";',

        'DROP TABLE "TEMP_TABLE";',
    ]),

    "SetNotNullChangeModelWithCallable": '\n'.join([
        'CREATE TEMPORARY TABLE "TEMP_TABLE"'
        '("my_id" integer NULL UNIQUE PRIMARY KEY,'
        ' "alt_pk" integer NULL,'
        ' "custom_db_column" integer NULL,'
        ' "int_field1" integer NULL,'
        ' "int_field2" integer NULL,'
        ' "int_field3" integer NULL UNIQUE,'
        ' "int_field4" integer NULL,'
        ' "char_field" varchar(20) NULL,'
        ' "char_field1" varchar(25) NULL,'
        ' "char_field2" varchar(30) NULL);',

        'INSERT INTO "TEMP_TABLE"'
        ' ("my_id", "alt_pk", "custom_db_column", "int_field1", "int_field2",'
        ' "int_field3", "int_field4", "char_field", "char_field1",'
        ' "char_field2")'
        ' SELECT "my_id", "alt_pk", "custom_db_column", "int_field1",'
        ' "int_field2", "int_field3", "int_field4", "char_field",'
        ' "char_field1", "char_field2"'
        ' FROM "tests_testmodel";',

        'UPDATE "TEMP_TABLE" SET "char_field1" = "char_field";',

        'DROP TABLE "tests_testmodel";',

        'CREATE TABLE "tests_testmodel"'
        '("my_id" integer NOT NULL UNIQUE PRIMARY KEY,'
        ' "alt_pk" integer NOT NULL,'
        ' "custom_db_column" integer NOT NULL,'
        ' "int_field1" integer NOT NULL,'
        ' "int_field2" integer NOT NULL,'
        ' "int_field3" integer NOT NULL UNIQUE,'
        ' "int_field4" integer NOT NULL,'
        ' "char_field" varchar(20) NOT NULL,'
        ' "char_field1" varchar(25) NOT NULL,'
        ' "char_field2" varchar(30) NOT NULL);',

        'INSERT INTO "tests_testmodel"'
        ' ("my_id", "alt_pk", "custom_db_column", "int_field1", "int_field2",'
        ' "int_field3", "int_field4", "char_field", "char_field1",'
        ' "char_field2")'
        ' SELECT "my_id", "alt_pk", "custom_db_column", "int_field1",'
        ' "int_field2", "int_field3", "int_field4", "char_field",'
        ' "char_field1", "char_field2"'
        ' FROM "TEMP_TABLE";',

        'DROP TABLE "TEMP_TABLE";',
    ]),

    'SetNullChangeModel': '\n'.join([
        'CREATE TEMPORARY TABLE "TEMP_TABLE"'
        '("my_id" integer NULL UNIQUE PRIMARY KEY,'
        ' "alt_pk" integer NULL,'
        ' "custom_db_column" integer NULL,'
        ' "int_field1" integer NULL,'
        ' "int_field2" integer NULL,'
        ' "int_field3" integer NULL UNIQUE,'
        ' "int_field4" integer NULL,'
        ' "char_field" varchar(20) NULL,'
        ' "char_field1" varchar(25) NULL,'
        ' "char_field2" varchar(30) NULL);',

        'INSERT INTO "TEMP_TABLE"'
        ' ("my_id", "alt_pk", "custom_db_column", "int_field1", "int_field2",'
        ' "int_field3", "int_field4", "char_field", "char_field1",'
        ' "char_field2")'
        ' SELECT "my_id", "alt_pk", "custom_db_column", "int_field1",'
        ' "int_field2", "int_field3", "int_field4", "char_field",'
        ' "char_field1", "char_field2"'
        ' FROM "tests_testmodel";',

        'DROP TABLE "tests_testmodel";',

        'CREATE TABLE "tests_testmodel"'
        '("my_id" integer NOT NULL UNIQUE PRIMARY KEY,'
        ' "alt_pk" integer NOT NULL,'
        ' "custom_db_column" integer NOT NULL,'
        ' "int_field1" integer NOT NULL,'
        ' "int_field2" integer NOT NULL,'
        ' "int_field3" integer NOT NULL UNIQUE,'
        ' "int_field4" integer NOT NULL,'
        ' "char_field" varchar(20) NOT NULL,'
        ' "char_field1" varchar(25) NULL,'
        ' "char_field2" varchar(30) NULL);',

        'INSERT INTO "tests_testmodel"'
        ' ("my_id", "alt_pk", "custom_db_column", "int_field1", "int_field2",'
        ' "int_field3", "int_field4", "char_field", "char_field1",'
        ' "char_field2")'
        ' SELECT "my_id", "alt_pk", "custom_db_column", "int_field1",'
        ' "int_field2", "int_field3", "int_field4", "char_field",'
        ' "char_field1", "char_field2"'
        ' FROM "TEMP_TABLE";',

        'DROP TABLE "TEMP_TABLE";',
    ]),

    "NoOpChangeModel": '',

    'IncreasingMaxLengthChangeModel': '\n'.join([
        'CREATE TEMPORARY TABLE "TEMP_TABLE"'
        '("my_id" integer NULL UNIQUE PRIMARY KEY,'
        ' "alt_pk" integer NULL,'
        ' "custom_db_column" integer NULL,'
        ' "int_field1" integer NULL,'
        ' "int_field2" integer NULL,'
        ' "int_field3" integer NULL UNIQUE,'
        ' "int_field4" integer NULL,'
        ' "char_field" varchar(45) NULL,'
        ' "char_field1" varchar(25) NULL,'
        ' "char_field2" varchar(30) NULL);',

        'INSERT INTO "TEMP_TABLE"'
        ' ("my_id", "alt_pk", "custom_db_column", "int_field1", "int_field2",'
        ' "int_field3", "int_field4", "char_field", "char_field1",'
        ' "char_field2")'
        ' SELECT "my_id", "alt_pk", "custom_db_column", "int_field1",'
        ' "int_field2", "int_field3", "int_field4", "char_field",'
        ' "char_field1", "char_field2"'
        ' FROM "tests_testmodel";',

        'DROP TABLE "tests_testmodel";',

        'CREATE TABLE "tests_testmodel"'
        '("my_id" integer NOT NULL UNIQUE PRIMARY KEY,'
        ' "alt_pk" integer NOT NULL,'
        ' "custom_db_column" integer NOT NULL,'
        ' "int_field1" integer NOT NULL,'
        ' "int_field2" integer NOT NULL,'
        ' "int_field3" integer NOT NULL UNIQUE,'
        ' "int_field4" integer NOT NULL,'
        ' "char_field" varchar(45) NOT NULL,'
        ' "char_field1" varchar(25) NULL,'
        ' "char_field2" varchar(30) NOT NULL);',

        'INSERT INTO "tests_testmodel"'
        ' ("my_id", "alt_pk", "custom_db_column", "int_field1", "int_field2",'
        ' "int_field3", "int_field4", "char_field", "char_field1",'
        ' "char_field2")'
        ' SELECT "my_id", "alt_pk", "custom_db_column", "int_field1",'
        ' "int_field2", "int_field3", "int_field4", "char_field",'
        ' "char_field1", "char_field2"'
        ' FROM "TEMP_TABLE";',

        'DROP TABLE "TEMP_TABLE";',
    ]),

    'DecreasingMaxLengthChangeModel': '\n'.join([
        'CREATE TEMPORARY TABLE "TEMP_TABLE"'
        '("my_id" integer NULL UNIQUE PRIMARY KEY,'
        ' "alt_pk" integer NULL,'
        ' "custom_db_column" integer NULL,'
        ' "int_field1" integer NULL,'
        ' "int_field2" integer NULL,'
        ' "int_field3" integer NULL UNIQUE,'
        ' "int_field4" integer NULL,'
        ' "char_field" varchar(1) NULL,'
        ' "char_field1" varchar(25) NULL,'
        ' "char_field2" varchar(30) NULL);',

        'INSERT INTO "TEMP_TABLE"'
        ' ("my_id", "alt_pk", "custom_db_column", "int_field1", "int_field2",'
        ' "int_field3", "int_field4", "char_field", "char_field1",'
        ' "char_field2")'
        ' SELECT "my_id", "alt_pk", "custom_db_column", "int_field1",'
        ' "int_field2", "int_field3", "int_field4", "char_field",'
        ' "char_field1", "char_field2"'
        ' FROM "tests_testmodel";',

        'DROP TABLE "tests_testmodel";',

        'CREATE TABLE "tests_testmodel"'
        '("my_id" integer NOT NULL UNIQUE PRIMARY KEY,'
        ' "alt_pk" integer NOT NULL,'
        ' "custom_db_column" integer NOT NULL,'
        ' "int_field1" integer NOT NULL,'
        ' "int_field2" integer NOT NULL,'
        ' "int_field3" integer NOT NULL UNIQUE,'
        ' "int_field4" integer NOT NULL,'
        ' "char_field" varchar(1) NOT NULL,'
        ' "char_field1" varchar(25) NULL,'
        ' "char_field2" varchar(30) NOT NULL);',

        'INSERT INTO "tests_testmodel"'
        ' ("my_id", "alt_pk", "custom_db_column", "int_field1", "int_field2",'
        ' "int_field3", "int_field4", "char_field", "char_field1",'
        ' "char_field2")'
        ' SELECT "my_id", "alt_pk", "custom_db_column", "int_field1",'
        ' "int_field2", "int_field3", "int_field4", "char_field",'
        ' "char_field1", "char_field2"'
        ' FROM "TEMP_TABLE";',

        'DROP TABLE "TEMP_TABLE";',
    ]),

    'DBColumnChangeModel': '\n'.join([
        'CREATE TEMPORARY TABLE "TEMP_TABLE"'
        '("my_id" integer NULL UNIQUE PRIMARY KEY,'
        ' "alt_pk" integer NULL,'
        ' "customised_db_column" integer NULL,'
        ' "int_field1" integer NULL,'
        ' "int_field2" integer NULL,'
        ' "int_field3" integer NULL UNIQUE,'
        ' "int_field4" integer NULL,'
        ' "char_field" varchar(20) NULL,'
        ' "char_field1" varchar(25) NULL,'
        ' "char_field2" varchar(30) NULL);',

        'INSERT INTO "TEMP_TABLE"'
        ' ("my_id", "alt_pk", "customised_db_column", "int_field1",'
        ' "int_field2", "int_field3", "int_field4", "char_field",'
        ' "char_field1", "char_field2")'
        ' SELECT "my_id", "alt_pk", "custom_db_column", "int_field1",'
        ' "int_field2", "int_field3", "int_field4", "char_field",'
        ' "char_field1", "char_field2"'
        ' FROM "tests_testmodel";',

        'DROP TABLE "tests_testmodel";',

        'CREATE TABLE "tests_testmodel"'
        '("my_id" integer NOT NULL UNIQUE PRIMARY KEY,'
        ' "alt_pk" integer NOT NULL,'
        ' "customised_db_column" integer NOT NULL,'
        ' "int_field1" integer NOT NULL,'
        ' "int_field2" integer NOT NULL,'
        ' "int_field3" integer NOT NULL UNIQUE,'
        ' "int_field4" integer NOT NULL,'
        ' "char_field" varchar(20) NOT NULL,'
        ' "char_field1" varchar(25) NULL,'
        ' "char_field2" varchar(30) NOT NULL);',

        'CREATE INDEX "%s" ON "tests_testmodel" ("int_field1");'
        % generate_index_name('tests_testmodel', 'int_field1'),

        'INSERT INTO "tests_testmodel"'
        ' ("my_id", "alt_pk", "customised_db_column", "int_field1",'
        ' "int_field2", "int_field3", "int_field4", "char_field",'
        ' "char_field1", "char_field2")'
        ' SELECT "my_id", "alt_pk", "customised_db_column", "int_field1",'
        ' "int_field2", "int_field3", "int_field4", "char_field",'
        ' "char_field1", "char_field2"'
        ' FROM "TEMP_TABLE";',

        'DROP TABLE "TEMP_TABLE";',
    ]),

    "M2MDBTableChangeModel": (
        'ALTER TABLE "change_field_non-default_m2m_table"'
        ' RENAME TO "custom_m2m_db_table_name";'
    ),

    "AddDBIndexChangeModel": (
        'CREATE INDEX "%s" ON "tests_testmodel" ("int_field2");'
        % generate_index_name('tests_testmodel', 'int_field2')
    ),

    'AddDBIndexNoOpChangeModel': '',

    "RemoveDBIndexChangeModel": (
        'DROP INDEX "%s";'
        % generate_index_name('tests_testmodel', 'int_field1')
    ),

    'RemoveDBIndexNoOpChangeModel': '',

    'AddUniqueChangeModel': '\n'.join([
        'CREATE TEMPORARY TABLE "TEMP_TABLE"'
        '("my_id" integer NULL UNIQUE PRIMARY KEY,'
        ' "alt_pk" integer NULL,'
        ' "custom_db_column" integer NULL,'
        ' "int_field1" integer NULL,'
        ' "int_field2" integer NULL,'
        ' "int_field3" integer NULL UNIQUE,'
        ' "int_field4" integer NULL UNIQUE,'
        ' "char_field" varchar(20) NULL,'
        ' "char_field1" varchar(25) NULL,'
        ' "char_field2" varchar(30) NULL);',

        'INSERT INTO "TEMP_TABLE"'
        ' ("my_id", "alt_pk", "custom_db_column", "int_field1", "int_field2",'
        ' "int_field3", "int_field4", "char_field", "char_field1",'
        ' "char_field2")'
        ' SELECT "my_id", "alt_pk", "custom_db_column", "int_field1",'
        ' "int_field2", "int_field3", "int_field4", "char_field",'
        ' "char_field1", "char_field2"'
        ' FROM "tests_testmodel";',

        'DROP TABLE "tests_testmodel";',

        'CREATE TABLE "tests_testmodel"'
        '("my_id" integer NOT NULL UNIQUE PRIMARY KEY,'
        ' "alt_pk" integer NOT NULL,'
        ' "custom_db_column" integer NOT NULL,'
        ' "int_field1" integer NOT NULL,'
        ' "int_field2" integer NOT NULL,'
        ' "int_field3" integer NOT NULL UNIQUE,'
        ' "int_field4" integer NOT NULL UNIQUE,'
        ' "char_field" varchar(20) NOT NULL,'
        ' "char_field1" varchar(25) NULL,'
        ' "char_field2" varchar(30) NOT NULL);',

        'INSERT INTO "tests_testmodel"'
        ' ("my_id", "alt_pk", "custom_db_column", "int_field1", "int_field2",'
        ' "int_field3", "int_field4", "char_field", "char_field1",'
        ' "char_field2")'
        ' SELECT "my_id", "alt_pk", "custom_db_column", "int_field1",'
        ' "int_field2", "int_field3", "int_field4", "char_field",'
        ' "char_field1", "char_field2"'
        ' FROM "TEMP_TABLE";',

        'DROP TABLE "TEMP_TABLE";',
    ]),

    'RemoveUniqueChangeModel': '\n'.join([
        'CREATE TEMPORARY TABLE "TEMP_TABLE"'
        '("my_id" integer NULL UNIQUE PRIMARY KEY,'
        ' "alt_pk" integer NULL,'
        ' "custom_db_column" integer NULL,'
        ' "int_field1" integer NULL,'
        ' "int_field2" integer NULL,'
        ' "int_field3" integer NULL,'
        ' "int_field4" integer NULL,'
        ' "char_field" varchar(20) NULL,'
        ' "char_field1" varchar(25) NULL,'
        ' "char_field2" varchar(30) NULL);',

        'INSERT INTO "TEMP_TABLE"'
        ' ("my_id", "alt_pk", "custom_db_column", "int_field1", "int_field2",'
        ' "int_field3", "int_field4", "char_field", "char_field1",'
        ' "char_field2")'
        ' SELECT "my_id", "alt_pk", "custom_db_column", "int_field1",'
        ' "int_field2", "int_field3", "int_field4", "char_field",'
        ' "char_field1", "char_field2"'
        ' FROM "tests_testmodel";',

        'DROP TABLE "tests_testmodel";',

        'CREATE TABLE "tests_testmodel"'
        '("my_id" integer NOT NULL UNIQUE PRIMARY KEY,'
        ' "alt_pk" integer NOT NULL,'
        ' "custom_db_column" integer NOT NULL,'
        ' "int_field1" integer NOT NULL,'
        ' "int_field2" integer NOT NULL,'
        ' "int_field3" integer NOT NULL,'
        ' "int_field4" integer NOT NULL,'
        ' "char_field" varchar(20) NOT NULL,'
        ' "char_field1" varchar(25) NULL,'
        ' "char_field2" varchar(30) NOT NULL);',

        'INSERT INTO "tests_testmodel"'
        ' ("my_id", "alt_pk", "custom_db_column", "int_field1", "int_field2",'
        ' "int_field3", "int_field4", "char_field", "char_field1",'
        ' "char_field2")'
        ' SELECT "my_id", "alt_pk", "custom_db_column", "int_field1",'
        ' "int_field2", "int_field3", "int_field4", "char_field",'
        ' "char_field1", "char_field2"'
        ' FROM "TEMP_TABLE";',

        'DROP TABLE "TEMP_TABLE";',
    ]),

    'MultiAttrChangeModel': '\n'.join([
        'CREATE TEMPORARY TABLE "TEMP_TABLE"'
        '("my_id" integer NULL UNIQUE PRIMARY KEY,'
        ' "alt_pk" integer NULL,'
        ' "custom_db_column" integer NULL,'
        ' "int_field1" integer NULL,'
        ' "int_field2" integer NULL,'
        ' "int_field3" integer NULL UNIQUE,'
        ' "int_field4" integer NULL,'
        ' "char_field" varchar(20) NULL,'
        ' "char_field1" varchar(25) NULL,'
        ' "char_field2" varchar(30) NULL);',

        'INSERT INTO "TEMP_TABLE"'
        ' ("my_id", "alt_pk", "custom_db_column", "int_field1",'
        ' "int_field2", "int_field3", "int_field4", "char_field",'
        ' "char_field1", "char_field2")'
        ' SELECT "my_id", "alt_pk", "custom_db_column", "int_field1",'
        ' "int_field2", "int_field3", "int_field4", "char_field",'
        ' "char_field1", "char_field2"'
        ' FROM "tests_testmodel";',

        'DROP TABLE "tests_testmodel";',

        'CREATE TABLE "tests_testmodel"'
        '("my_id" integer NOT NULL UNIQUE PRIMARY KEY,'
        ' "alt_pk" integer NOT NULL,'
        ' "custom_db_column" integer NOT NULL,'
        ' "int_field1" integer NOT NULL,'
        ' "int_field2" integer NOT NULL,'
        ' "int_field3" integer NOT NULL UNIQUE,'
        ' "int_field4" integer NOT NULL,'
        ' "char_field" varchar(20) NOT NULL,'
        ' "char_field1" varchar(25) NULL,'
        ' "char_field2" varchar(30) NULL);',

        'INSERT INTO "tests_testmodel"'
        ' ("my_id", "alt_pk", "custom_db_column", "int_field1",'
        ' "int_field2", "int_field3", "int_field4", "char_field",'
        ' "char_field1", "char_field2")'
        ' SELECT "my_id", "alt_pk", "custom_db_column", "int_field1",'
        ' "int_field2", "int_field3", "int_field4", "char_field",'
        ' "char_field1", "char_field2"'
        ' FROM "TEMP_TABLE";',

        'DROP TABLE "TEMP_TABLE";',

        'CREATE TEMPORARY TABLE "TEMP_TABLE"'
        '("my_id" integer NULL UNIQUE PRIMARY KEY,'
        ' "alt_pk" integer NULL,'
        ' "custom_db_column2" integer NULL,'
        ' "int_field1" integer NULL,'
        ' "int_field2" integer NULL,'
        ' "int_field3" integer NULL UNIQUE,'
        ' "int_field4" integer NULL,'
        ' "char_field" varchar(20) NULL,'
        ' "char_field1" varchar(25) NULL,'
        ' "char_field2" varchar(30) NULL);',

        'INSERT INTO "TEMP_TABLE"'
        ' ("my_id", "alt_pk", "custom_db_column2", "int_field1",'
        ' "int_field2", "int_field3", "int_field4", "char_field",'
        ' "char_field1", "char_field2")'
        ' SELECT "my_id", "alt_pk", "custom_db_column", "int_field1",'
        ' "int_field2", "int_field3", "int_field4", "char_field",'
        ' "char_field1", "char_field2"'
        ' FROM "tests_testmodel";',

        'DROP TABLE "tests_testmodel";',

        'CREATE TABLE "tests_testmodel"'
        '("my_id" integer NOT NULL UNIQUE PRIMARY KEY,'
        ' "alt_pk" integer NOT NULL,'
        ' "custom_db_column2" integer NOT NULL,'
        ' "int_field1" integer NOT NULL,'
        ' "int_field2" integer NOT NULL,'
        ' "int_field3" integer NOT NULL UNIQUE,'
        ' "int_field4" integer NOT NULL,'
        ' "char_field" varchar(20) NOT NULL,'
        ' "char_field1" varchar(25) NULL,'
        ' "char_field2" varchar(30) NULL);',

        'CREATE INDEX "%s" ON "tests_testmodel" ("int_field1");'
        % generate_index_name('tests_testmodel', 'int_field1'),

        'INSERT INTO "tests_testmodel"'
        ' ("my_id", "alt_pk", "custom_db_column2", "int_field1",'
        ' "int_field2", "int_field3", "int_field4", "char_field",'
        ' "char_field1", "char_field2")'
        ' SELECT "my_id", "alt_pk", "custom_db_column2", "int_field1",'
        ' "int_field2", "int_field3", "int_field4", "char_field",'
        ' "char_field1", "char_field2"'
        ' FROM "TEMP_TABLE";',

        'DROP TABLE "TEMP_TABLE";',

        'CREATE TEMPORARY TABLE "TEMP_TABLE"'
        '("my_id" integer NULL UNIQUE PRIMARY KEY,'
        ' "alt_pk" integer NULL,'
        ' "custom_db_column2" integer NULL,'
        ' "int_field1" integer NULL,'
        ' "int_field2" integer NULL,'
        ' "int_field3" integer NULL UNIQUE,'
        ' "int_field4" integer NULL,'
        ' "char_field" varchar(35) NULL,'
        ' "char_field1" varchar(25) NULL,'
        ' "char_field2" varchar(30) NULL);',

        'INSERT INTO "TEMP_TABLE"'
        ' ("my_id", "alt_pk", "custom_db_column2", "int_field1", "int_field2",'
        ' "int_field3", "int_field4", "char_field", "char_field1",'
        ' "char_field2")'
        ' SELECT "my_id", "alt_pk", "custom_db_column2", "int_field1",'
        ' "int_field2", "int_field3", "int_field4", "char_field",'
        ' "char_field1", "char_field2"'
        ' FROM "tests_testmodel";',

        'DROP TABLE "tests_testmodel";',

        'CREATE TABLE "tests_testmodel"'
        '("my_id" integer NOT NULL UNIQUE PRIMARY KEY,'
        ' "alt_pk" integer NOT NULL,'
        ' "custom_db_column2" integer NOT NULL,'
        ' "int_field1" integer NOT NULL,'
        ' "int_field2" integer NOT NULL,'
        ' "int_field3" integer NOT NULL UNIQUE,'
        ' "int_field4" integer NOT NULL,'
        ' "char_field" varchar(35) NOT NULL,'
        ' "char_field1" varchar(25) NULL,'
        ' "char_field2" varchar(30) NULL);',

        'INSERT INTO "tests_testmodel"'
        ' ("my_id", "alt_pk", "custom_db_column2", "int_field1", "int_field2",'
        ' "int_field3", "int_field4", "char_field", "char_field1",'
        ' "char_field2")'
        ' SELECT "my_id", "alt_pk", "custom_db_column2", "int_field1",'
        ' "int_field2", "int_field3", "int_field4", "char_field",'
        ' "char_field1", "char_field2"'
        ' FROM "TEMP_TABLE";',

        'DROP TABLE "TEMP_TABLE";',
    ]),

    'MultiAttrSingleFieldChangeModel': '\n'.join([
        # Change char_field2.max_length to 35.
        'CREATE TEMPORARY TABLE "TEMP_TABLE"'
        '("my_id" integer NULL UNIQUE PRIMARY KEY,'
        ' "alt_pk" integer NULL,'
        ' "custom_db_column" integer NULL,'
        ' "int_field1" integer NULL,'
        ' "int_field2" integer NULL,'
        ' "int_field3" integer NULL UNIQUE,'
        ' "int_field4" integer NULL,'
        ' "char_field" varchar(20) NULL,'
        ' "char_field1" varchar(25) NULL,'
        ' "char_field2" varchar(35) NULL);',

        'INSERT INTO "TEMP_TABLE"'
        ' ("my_id", "alt_pk", "custom_db_column", "int_field1", "int_field2",'
        ' "int_field3", "int_field4", "char_field", "char_field1",'
        ' "char_field2")'
        ' SELECT "my_id", "alt_pk", "custom_db_column", "int_field1",'
        ' "int_field2", "int_field3", "int_field4", "char_field",'
        ' "char_field1", "char_field2"'
        ' FROM "tests_testmodel";',

        'DROP TABLE "tests_testmodel";',

        'CREATE TABLE "tests_testmodel"'
        '("my_id" integer NOT NULL UNIQUE PRIMARY KEY,'
        ' "alt_pk" integer NOT NULL,'
        ' "custom_db_column" integer NOT NULL,'
        ' "int_field1" integer NOT NULL,'
        ' "int_field2" integer NOT NULL,'
        ' "int_field3" integer NOT NULL UNIQUE,'
        ' "int_field4" integer NOT NULL,'
        ' "char_field" varchar(20) NOT NULL,'
        ' "char_field1" varchar(25) NULL,'
        ' "char_field2" varchar(35) NOT NULL);',

        'INSERT INTO "tests_testmodel"'
        ' ("my_id", "alt_pk", "custom_db_column", "int_field1", "int_field2",'
        ' "int_field3", "int_field4", "char_field", "char_field1",'
        ' "char_field2")'
        ' SELECT "my_id", "alt_pk", "custom_db_column", "int_field1",'
        ' "int_field2", "int_field3", "int_field4", "char_field",'
        ' "char_field1", "char_field2"'
        ' FROM "TEMP_TABLE";',

        'DROP TABLE "TEMP_TABLE";',

        # Change char_field2.null to True.
        'CREATE TEMPORARY TABLE "TEMP_TABLE"'
        '("my_id" integer NULL UNIQUE PRIMARY KEY,'
        ' "alt_pk" integer NULL,'
        ' "custom_db_column" integer NULL,'
        ' "int_field1" integer NULL,'
        ' "int_field2" integer NULL,'
        ' "int_field3" integer NULL UNIQUE,'
        ' "int_field4" integer NULL,'
        ' "char_field" varchar(20) NULL,'
        ' "char_field1" varchar(25) NULL,'
        ' "char_field2" varchar(35) NULL);',

        'INSERT INTO "TEMP_TABLE"'
        ' ("my_id", "alt_pk", "custom_db_column", "int_field1", "int_field2",'
        ' "int_field3", "int_field4", "char_field", "char_field1",'
        ' "char_field2")'
        ' SELECT "my_id", "alt_pk", "custom_db_column", "int_field1",'
        ' "int_field2", "int_field3", "int_field4", "char_field",'
        ' "char_field1", "char_field2"'
        ' FROM "tests_testmodel";',

        'DROP TABLE "tests_testmodel";',

        'CREATE TABLE "tests_testmodel"'
        '("my_id" integer NOT NULL UNIQUE PRIMARY KEY,'
        ' "alt_pk" integer NOT NULL,'
        ' "custom_db_column" integer NOT NULL,'
        ' "int_field1" integer NOT NULL,'
        ' "int_field2" integer NOT NULL,'
        ' "int_field3" integer NOT NULL UNIQUE,'
        ' "int_field4" integer NOT NULL,'
        ' "char_field" varchar(20) NOT NULL,'
        ' "char_field1" varchar(25) NULL,'
        ' "char_field2" varchar(35) NULL);',

        'INSERT INTO "tests_testmodel"'
        ' ("my_id", "alt_pk", "custom_db_column", "int_field1", "int_field2",'
        ' "int_field3", "int_field4", "char_field", "char_field1",'
        ' "char_field2")'
        ' SELECT "my_id", "alt_pk", "custom_db_column", "int_field1",'
        ' "int_field2", "int_field3", "int_field4", "char_field",'
        ' "char_field1", "char_field2"'
        ' FROM "TEMP_TABLE";',

        'DROP TABLE "TEMP_TABLE";',
    ]),

    'RedundantAttrsChangeModel': '\n'.join([
        'CREATE TEMPORARY TABLE "TEMP_TABLE"'
        '("my_id" integer NULL UNIQUE PRIMARY KEY,'
        ' "alt_pk" integer NULL,'
        ' "custom_db_column" integer NULL,'
        ' "int_field1" integer NULL,'
        ' "int_field2" integer NULL,'
        ' "int_field3" integer NULL UNIQUE,'
        ' "int_field4" integer NULL,'
        ' "char_field" varchar(20) NULL,'
        ' "char_field1" varchar(25) NULL,'
        ' "char_field2" varchar(30) NULL);',

        'INSERT INTO "TEMP_TABLE"'
        ' ("my_id", "alt_pk", "custom_db_column", "int_field1", "int_field2",'
        ' "int_field3", "int_field4", "char_field", "char_field1",'
        ' "char_field2")'
        ' SELECT "my_id", "alt_pk", "custom_db_column", "int_field1",'
        ' "int_field2", "int_field3", "int_field4", "char_field",'
        ' "char_field1", "char_field2"'
        ' FROM "tests_testmodel";',

        'DROP TABLE "tests_testmodel";',

        'CREATE TABLE "tests_testmodel"'
        '("my_id" integer NOT NULL UNIQUE PRIMARY KEY,'
        ' "alt_pk" integer NOT NULL,'
        ' "custom_db_column" integer NOT NULL,'
        ' "int_field1" integer NOT NULL,'
        ' "int_field2" integer NOT NULL,'
        ' "int_field3" integer NOT NULL UNIQUE,'
        ' "int_field4" integer NOT NULL,'
        ' "char_field" varchar(20) NOT NULL,'
        ' "char_field1" varchar(25) NULL,'
        ' "char_field2" varchar(30) NULL);',

        'INSERT INTO "tests_testmodel"'
        ' ("my_id", "alt_pk", "custom_db_column", "int_field1", "int_field2",'
        ' "int_field3", "int_field4", "char_field", "char_field1",'
        ' "char_field2")'
        ' SELECT "my_id", "alt_pk", "custom_db_column", "int_field1",'
        ' "int_field2", "int_field3", "int_field4", "char_field",'
        ' "char_field1", "char_field2"'
        ' FROM "TEMP_TABLE";',

        'DROP TABLE "TEMP_TABLE";',

        'CREATE TEMPORARY TABLE "TEMP_TABLE"'
        '("my_id" integer NULL UNIQUE PRIMARY KEY,'
        ' "alt_pk" integer NULL,'
        ' "custom_db_column3" integer NULL,'
        ' "int_field1" integer NULL,'
        ' "int_field2" integer NULL,'
        ' "int_field3" integer NULL UNIQUE,'
        ' "int_field4" integer NULL,'
        ' "char_field" varchar(20) NULL,'
        ' "char_field1" varchar(25) NULL,'
        ' "char_field2" varchar(30) NULL);',

        'INSERT INTO "TEMP_TABLE"'
        ' ("my_id", "alt_pk", "custom_db_column3", "int_field1", "int_field2",'
        ' "int_field3", "int_field4", "char_field", "char_field1",'
        ' "char_field2")'
        ' SELECT "my_id", "alt_pk", "custom_db_column", "int_field1",'
        ' "int_field2", "int_field3", "int_field4", "char_field",'
        ' "char_field1", "char_field2"'
        ' FROM "tests_testmodel";',

        'DROP TABLE "tests_testmodel";',

        'CREATE TABLE "tests_testmodel"'
        '("my_id" integer NOT NULL UNIQUE PRIMARY KEY,'
        ' "alt_pk" integer NOT NULL,'
        ' "custom_db_column3" integer NOT NULL,'
        ' "int_field1" integer NOT NULL,'
        ' "int_field2" integer NOT NULL,'
        ' "int_field3" integer NOT NULL UNIQUE,'
        ' "int_field4" integer NOT NULL,'
        ' "char_field" varchar(20) NOT NULL,'
        ' "char_field1" varchar(25) NULL,'
        ' "char_field2" varchar(30) NULL);',

        'CREATE INDEX "%s" ON "tests_testmodel" ("int_field1");'
        % generate_index_name('tests_testmodel', 'int_field1'),

        'INSERT INTO "tests_testmodel"'
        ' ("my_id", "alt_pk", "custom_db_column3", "int_field1", "int_field2",'
        ' "int_field3", "int_field4", "char_field", "char_field1",'
        ' "char_field2")'
        ' SELECT "my_id", "alt_pk", "custom_db_column3", "int_field1",'
        ' "int_field2", "int_field3", "int_field4", "char_field",'
        ' "char_field1", "char_field2"'
        ' FROM "TEMP_TABLE";',

        'DROP TABLE "TEMP_TABLE";',

        'CREATE TEMPORARY TABLE "TEMP_TABLE"'
        '("my_id" integer NULL UNIQUE PRIMARY KEY,'
        ' "alt_pk" integer NULL,'
        ' "custom_db_column3" integer NULL,'
        ' "int_field1" integer NULL,'
        ' "int_field2" integer NULL,'
        ' "int_field3" integer NULL UNIQUE,'
        ' "int_field4" integer NULL,'
        ' "char_field" varchar(35) NULL,'
        ' "char_field1" varchar(25) NULL,'
        ' "char_field2" varchar(30) NULL);',

        'INSERT INTO "TEMP_TABLE"'
        ' ("my_id", "alt_pk", "custom_db_column3", "int_field1", "int_field2",'
        ' "int_field3", "int_field4", "char_field", "char_field1",'
        ' "char_field2")'
        ' SELECT "my_id", "alt_pk", "custom_db_column3", "int_field1",'
        ' "int_field2", "int_field3", "int_field4", "char_field",'
        ' "char_field1", "char_field2"'
        ' FROM "tests_testmodel";',

        'DROP TABLE "tests_testmodel";',

        'CREATE TABLE "tests_testmodel"'
        '("my_id" integer NOT NULL UNIQUE PRIMARY KEY,'
        ' "alt_pk" integer NOT NULL,'
        ' "custom_db_column3" integer NOT NULL,'
        ' "int_field1" integer NOT NULL,'
        ' "int_field2" integer NOT NULL,'
        ' "int_field3" integer NOT NULL UNIQUE,'
        ' "int_field4" integer NOT NULL,'
        ' "char_field" varchar(35) NOT NULL,'
        ' "char_field1" varchar(25) NULL,'
        ' "char_field2" varchar(30) NULL);',

        'INSERT INTO "tests_testmodel"'
        ' ("my_id", "alt_pk", "custom_db_column3", "int_field1", "int_field2",'
        ' "int_field3", "int_field4", "char_field", "char_field1",'
        ' "char_field2")'
        ' SELECT "my_id", "alt_pk", "custom_db_column3", "int_field1",'
        ' "int_field2", "int_field3", "int_field4", "char_field",'
        ' "char_field1", "char_field2"'
        ' FROM "TEMP_TABLE";',

        'DROP TABLE "TEMP_TABLE";',
    ]),
}

delete_model = {
    'BasicModel': (
        'DROP TABLE "tests_basicmodel";'
    ),

    'BasicWithM2MModel': '\n'.join([
        'DROP TABLE "tests_basicwithm2mmodel_m2m";',
        'DROP TABLE "tests_basicwithm2mmodel";'
    ]),

    'CustomTableModel': (
        'DROP TABLE "custom_table_name";'
    ),

    'CustomTableWithM2MModel': '\n'.join([
        'DROP TABLE "another_custom_table_name_m2m";',
        'DROP TABLE "another_custom_table_name";'
    ]),
}

rename_model = {
    'RenameModel': (
        'ALTER TABLE "tests_testmodel" RENAME TO "tests_destmodel";'
    ),
    'RenameModelSameTable': '',
    'RenameModelForeignKeys': (
        'ALTER TABLE "tests_testmodel" RENAME TO "tests_destmodel";'
    ),
    'RenameModelForeignKeysSameTable': '',
    'RenameModelManyToManyField': (
        'ALTER TABLE "tests_testmodel" RENAME TO "tests_destmodel";'
    ),
    'RenameModelManyToManyFieldSameTable': '',
}

delete_application = {
    'DeleteApplication': '\n'.join([
        'DROP TABLE "tests_testmodel_anchor_m2m";',
        'DROP TABLE "tests_testmodel";',
        'DROP TABLE "tests_appdeleteanchor1";',
        'DROP TABLE "app_delete_custom_add_anchor_table";',
        'DROP TABLE "app_delete_custom_table_name";',
    ]),

    'DeleteApplicationWithoutDatabase': "",
}

rename_field = {
    'RenameColumnModel': '\n'.join([
        'CREATE TEMPORARY TABLE "TEMP_TABLE"'
        '("id" integer NULL UNIQUE PRIMARY KEY,'
        ' "char_field" varchar(20) NULL,'
        ' "renamed_field" integer NULL,'
        ' "custom_db_col_name" integer NULL,'
        ' "custom_db_col_name_indexed" integer NULL,'
        ' "fk_field_id" integer NULL);',

        'INSERT INTO "TEMP_TABLE"'
        ' ("id", "char_field", "renamed_field", "custom_db_col_name",'
        ' "custom_db_col_name_indexed", "fk_field_id")'
        ' SELECT "id", "char_field", "int_field", "custom_db_col_name",'
        ' "custom_db_col_name_indexed", "fk_field_id"'
        ' FROM "tests_testmodel";',

        'DROP TABLE "tests_testmodel";',

        'CREATE TABLE "tests_testmodel"'
        '("id" integer NOT NULL UNIQUE PRIMARY KEY,'
        ' "char_field" varchar(20) NOT NULL,'
        ' "renamed_field" integer NOT NULL,'
        ' "custom_db_col_name" integer NOT NULL,'
        ' "custom_db_col_name_indexed" integer NOT NULL,'
        ' "fk_field_id" integer NOT NULL);',

        'CREATE INDEX "%s" ON "tests_testmodel"'
        ' ("custom_db_col_name_indexed");'
        % generate_index_name('tests_testmodel', 'custom_db_col_name_indexed',
                              'int_field_named_indexed'),

        'CREATE INDEX "%s" ON "tests_testmodel" ("fk_field_id");'
        % generate_index_name('tests_testmodel', 'fk_field_id', 'fk_field'),

        'INSERT INTO "tests_testmodel"'
        ' ("id", "char_field", "renamed_field", "custom_db_col_name",'
        ' "custom_db_col_name_indexed", "fk_field_id")'
        ' SELECT "id", "char_field", "renamed_field", "custom_db_col_name",'
        ' "custom_db_col_name_indexed", "fk_field_id"'
        ' FROM "TEMP_TABLE";',

        'DROP TABLE "TEMP_TABLE";',
    ]),

    'RenameColumnWithTableNameModel': '\n'.join([
        'CREATE TEMPORARY TABLE "TEMP_TABLE"'
        '("id" integer NULL UNIQUE PRIMARY KEY,'
        ' "char_field" varchar(20) NULL,'
        ' "renamed_field" integer NULL,'
        ' "custom_db_col_name" integer NULL,'
        ' "custom_db_col_name_indexed" integer NULL,'
        ' "fk_field_id" integer NULL);',

        'INSERT INTO "TEMP_TABLE"'
        ' ("id", "char_field", "renamed_field", "custom_db_col_name",'
        ' "custom_db_col_name_indexed", "fk_field_id")'
        ' SELECT "id", "char_field", "int_field", "custom_db_col_name",'
        ' "custom_db_col_name_indexed", "fk_field_id"'
        ' FROM "tests_testmodel";',

        'DROP TABLE "tests_testmodel";',

        'CREATE TABLE "tests_testmodel"'
        '("id" integer NOT NULL UNIQUE PRIMARY KEY,'
        ' "char_field" varchar(20) NOT NULL,'
        ' "renamed_field" integer NOT NULL,'
        ' "custom_db_col_name" integer NOT NULL,'
        ' "custom_db_col_name_indexed" integer NOT NULL,'
        ' "fk_field_id" integer NOT NULL);',

        'CREATE INDEX "%s" ON "tests_testmodel"'
        ' ("custom_db_col_name_indexed");'
        % generate_index_name('tests_testmodel', 'custom_db_col_name_indexed',
                              'int_field_named_indexed'),

        'CREATE INDEX "%s" ON "tests_testmodel" ("fk_field_id");'
        % generate_index_name('tests_testmodel', 'fk_field_id', 'fk_field'),

        'INSERT INTO "tests_testmodel"'
        ' ("id", "char_field", "renamed_field", "custom_db_col_name",'
        ' "custom_db_col_name_indexed", "fk_field_id")'
        ' SELECT "id", "char_field", "renamed_field", "custom_db_col_name",'
        ' "custom_db_col_name_indexed", "fk_field_id"'
        ' FROM "TEMP_TABLE";',

        'DROP TABLE "TEMP_TABLE";',
    ]),

    'RenamePrimaryKeyColumnModel': '\n'.join([
        'CREATE TEMPORARY TABLE "TEMP_TABLE"'
        '("my_pk_id" integer NULL UNIQUE PRIMARY KEY,'
        ' "char_field" varchar(20) NULL,'
        ' "int_field" integer NULL,'
        ' "custom_db_col_name" integer NULL,'
        ' "custom_db_col_name_indexed" integer NULL,'
        ' "fk_field_id" integer NULL);',

        'INSERT INTO "TEMP_TABLE"'
        ' ("my_pk_id", "char_field", "int_field", "custom_db_col_name",'
        ' "custom_db_col_name_indexed", "fk_field_id")'
        ' SELECT "id", "char_field", "int_field", "custom_db_col_name",'
        ' "custom_db_col_name_indexed", "fk_field_id"'
        ' FROM "tests_testmodel";',

        'DROP TABLE "tests_testmodel";',

        'CREATE TABLE "tests_testmodel"'
        '("my_pk_id" integer NOT NULL UNIQUE PRIMARY KEY,'
        ' "char_field" varchar(20) NOT NULL,'
        ' "int_field" integer NOT NULL,'
        ' "custom_db_col_name" integer NOT NULL,'
        ' "custom_db_col_name_indexed" integer NOT NULL,'
        ' "fk_field_id" integer NOT NULL);',

        'CREATE INDEX "%s" ON "tests_testmodel"'
        ' ("custom_db_col_name_indexed");'
        % generate_index_name('tests_testmodel', 'custom_db_col_name_indexed',
                              'int_field_named_indexed'),

        'CREATE INDEX "%s" ON "tests_testmodel" ("fk_field_id");'
        % generate_index_name('tests_testmodel', 'fk_field_id', 'fk_field'),

        'INSERT INTO "tests_testmodel"'
        ' ("my_pk_id", "char_field", "int_field", "custom_db_col_name",'
        ' "custom_db_col_name_indexed", "fk_field_id")'
        ' SELECT "my_pk_id", "char_field", "int_field", "custom_db_col_name",'
        ' "custom_db_col_name_indexed", "fk_field_id"'
        ' FROM "TEMP_TABLE";',

        'DROP TABLE "TEMP_TABLE";',
    ]),

    'RenameForeignKeyColumnModel': '\n'.join([
        'CREATE TEMPORARY TABLE "TEMP_TABLE"'
        '("int_field" integer NULL,'
        ' "char_field" varchar(20) NULL,'
        ' "custom_db_col_name" integer NULL,'
        ' "custom_db_col_name_indexed" integer NULL,'
        ' "renamed_field_id" integer NULL,'
        ' "id" integer NULL UNIQUE PRIMARY KEY);',

        'INSERT INTO "TEMP_TABLE"'
        ' ("renamed_field", "char_field", "int_field",'
        ' "custom_db_col_name_indexed", "fk_field_id", "id")'
        ' SELECT "custom_db_col_name", "char_field", "int_field",'
        ' "custom_db_col_name_indexed", "fk_field_id", "id"'
        ' FROM "tests_testmodel";',

        'DROP TABLE "tests_testmodel";',

        'CREATE TABLE "tests_testmodel"'
        '("int_field" integer NOT NULL,'
        ' "char_field" varchar(20) NOT NULL,'
        ' "custom_db_col_name" integer NOT NULL,'
        ' "custom_db_col_name_indexed" integer NOT NULL,'
        ' "renamed_field_id" integer NOT NULL,'
        ' "id" integer NOT NULL UNIQUE PRIMARY KEY);',

        'CREATE INDEX "%s" ON "tests_testmodel" '
        ' ("custom_db_col_name_indexed");'
        % generate_index_name('tests_testmodel', 'custom_db_col_name_indexed'),

        'CREATE INDEX "%s" ON "tests_testmodel" ("renamed_field_id");'
        % generate_index_name('tests_testmodel', 'renamed_field_id'),

        'INSERT INTO "tests_testmodel"'
        ' ("int_field", "char_field", "custom_db_col_name",'
        ' "custom_db_col_name_indexed", "renamed_field_id", "id")'
        ' SELECT "int_field", "char_field", "custom_db_col_name",'
        ' "custom_db_col_name_indexed", "renamed_field_id", "id"'
        ' FROM "TEMP_TABLE";',

        'DROP TABLE "TEMP_TABLE";',
    ]),

    'RenameNonDefaultColumnNameModel': '\n'.join([
        'CREATE TEMPORARY TABLE "TEMP_TABLE"'
        '("id" integer NULL UNIQUE PRIMARY KEY,'
        ' "char_field" varchar(20) NULL,'
        ' "int_field" integer NULL,'
        ' "renamed_field" integer NULL,'
        ' "custom_db_col_name_indexed" integer NULL,'
        ' "fk_field_id" integer NULL);',

        'INSERT INTO "TEMP_TABLE"'
        ' ("id", "char_field", "int_field", "renamed_field",'
        ' "custom_db_col_name_indexed", "fk_field_id")'
        ' SELECT "id", "char_field", "int_field", "custom_db_col_name",'
        ' "custom_db_col_name_indexed", "fk_field_id"'
        ' FROM "tests_testmodel";',

        'DROP TABLE "tests_testmodel";',

        'CREATE TABLE "tests_testmodel"'
        '("id" integer NOT NULL UNIQUE PRIMARY KEY,'
        ' "char_field" varchar(20) NOT NULL,'
        ' "int_field" integer NOT NULL,'
        ' "renamed_field" integer NOT NULL,'
        ' "custom_db_col_name_indexed" integer NOT NULL,'
        ' "fk_field_id" integer NOT NULL);',

        'CREATE INDEX "%s" ON "tests_testmodel"'
        ' ("custom_db_col_name_indexed");'
        % generate_index_name('tests_testmodel', 'custom_db_col_name_indexed',
                              'int_field_named_indexed'),

        'CREATE INDEX "%s" ON "tests_testmodel" ("fk_field_id");'
        % generate_index_name('tests_testmodel', 'fk_field_id', 'fk_field'),

        'INSERT INTO "tests_testmodel"'
        ' ("id", "char_field", "int_field", "renamed_field",'
        ' "custom_db_col_name_indexed", "fk_field_id")'
        ' SELECT "id", "char_field", "int_field", "renamed_field",'
        ' "custom_db_col_name_indexed", "fk_field_id"'
        ' FROM "TEMP_TABLE";',

        'DROP TABLE "TEMP_TABLE";',
    ]),

    'RenameNonDefaultColumnNameToNonDefaultNameModel': '\n'.join([
        'CREATE TEMPORARY TABLE "TEMP_TABLE"'
        '("id" integer NULL UNIQUE PRIMARY KEY,'
        ' "char_field" varchar(20) NULL,'
        ' "int_field" integer NULL,'
        ' "non-default_column_name" integer NULL,'
        ' "custom_db_col_name_indexed" integer NULL,'
        ' "fk_field_id" integer NULL);',

        'INSERT INTO "TEMP_TABLE"'
        ' ("id", "char_field", "int_field", "non-default_column_name",'
        ' "custom_db_col_name_indexed", "fk_field_id")'
        ' SELECT "id", "char_field", "int_field", "custom_db_col_name",'
        ' "custom_db_col_name_indexed", "fk_field_id"'
        ' FROM "tests_testmodel";',

        'DROP TABLE "tests_testmodel";',

        'CREATE TABLE "tests_testmodel"'
        '("id" integer NOT NULL UNIQUE PRIMARY KEY,'
        ' "char_field" varchar(20) NOT NULL,'
        ' "int_field" integer NOT NULL,'
        ' "non-default_column_name" integer NOT NULL,'
        ' "custom_db_col_name_indexed" integer NOT NULL,'
        ' "fk_field_id" integer NOT NULL);',

        'CREATE INDEX "%s" ON "tests_testmodel"'
        ' ("custom_db_col_name_indexed");'
        % generate_index_name('tests_testmodel', 'custom_db_col_name_indexed',
                              'int_field_named_indexed'),

        'CREATE INDEX "%s" ON "tests_testmodel" ("fk_field_id");'
        % generate_index_name('tests_testmodel', 'fk_field_id', 'fk_field'),

        'INSERT INTO "tests_testmodel"'
        ' ("id", "char_field", "int_field", "non-default_column_name",'
        ' "custom_db_col_name_indexed", "fk_field_id")'
        ' SELECT "id", "char_field", "int_field", "non-default_column_name",'
        ' "custom_db_col_name_indexed", "fk_field_id"'
        ' FROM "TEMP_TABLE";',

        'DROP TABLE "TEMP_TABLE";',
    ]),

    'RenameNonDefaultColumnNameToNonDefaultNameAndTableModel': '\n'.join([
        'CREATE TEMPORARY TABLE "TEMP_TABLE"'
        '("id" integer NULL UNIQUE PRIMARY KEY,'
        ' "char_field" varchar(20) NULL,'
        ' "int_field" integer NULL,'
        ' "non-default_column_name2" integer NULL,'
        ' "custom_db_col_name_indexed" integer NULL,'
        ' "fk_field_id" integer NULL);',

        'INSERT INTO "TEMP_TABLE"'
        ' ("id", "char_field", "int_field", "non-default_column_name2",'
        ' "custom_db_col_name_indexed", "fk_field_id")'
        ' SELECT "id", "char_field", "int_field", "custom_db_col_name",'
        ' "custom_db_col_name_indexed", "fk_field_id"'
        ' FROM "tests_testmodel";',

        'DROP TABLE "tests_testmodel";',

        'CREATE TABLE "tests_testmodel"'
        '("id" integer NOT NULL UNIQUE PRIMARY KEY,'
        ' "char_field" varchar(20) NOT NULL,'
        ' "int_field" integer NOT NULL,'
        ' "non-default_column_name2" integer NOT NULL,'
        ' "custom_db_col_name_indexed" integer NOT NULL,'
        ' "fk_field_id" integer NOT NULL);',

        'CREATE INDEX "%s" ON "tests_testmodel"'
        ' ("custom_db_col_name_indexed");'
        % generate_index_name('tests_testmodel', 'custom_db_col_name_indexed',
                              'int_field_named_indexed'),

        'CREATE INDEX "%s" ON "tests_testmodel" ("fk_field_id");'
        % generate_index_name('tests_testmodel', 'fk_field_id', 'fk_field'),

        'INSERT INTO "tests_testmodel"'
        ' ("id", "char_field", "int_field", "non-default_column_name2",'
        ' "custom_db_col_name_indexed", "fk_field_id")'
        ' SELECT "id", "char_field", "int_field", "non-default_column_name2",'
        ' "custom_db_col_name_indexed", "fk_field_id"'
        ' FROM "TEMP_TABLE";',

        'DROP TABLE "TEMP_TABLE";',
    ]),

    'RenameColumnCustomTableModel': '\n'.join([
        'CREATE TEMPORARY TABLE "TEMP_TABLE"'
        '("id" integer NULL UNIQUE PRIMARY KEY,'
        ' "renamed_field" integer NULL,'
        ' "alt_value" varchar(20) NULL);',

        'INSERT INTO "TEMP_TABLE" ("id", "renamed_field", "alt_value")'
        ' SELECT "id", "value", "alt_value"'
        ' FROM "custom_rename_table_name";',

        'DROP TABLE "custom_rename_table_name";',

        'CREATE TABLE "custom_rename_table_name"'
        '("id" integer NOT NULL UNIQUE PRIMARY KEY,'
        ' "renamed_field" integer NOT NULL,'
        ' "alt_value" varchar(20) NOT NULL);',

        'INSERT INTO "custom_rename_table_name"'
        ' ("id", "renamed_field", "alt_value")'
        ' SELECT "id", "renamed_field", "alt_value"'
        ' FROM "TEMP_TABLE";',

        'DROP TABLE "TEMP_TABLE";',
    ]),

    'RenameManyToManyTableModel': (
        'ALTER TABLE "tests_testmodel_m2m_field"'
        ' RENAME TO "tests_testmodel_renamed_field";'
    ),

    'RenameManyToManyTableWithColumnNameModel': (
        'ALTER TABLE "tests_testmodel_m2m_field"'
        ' RENAME TO "tests_testmodel_renamed_field";'
    ),

    'RenameNonDefaultManyToManyTableModel': (
        'ALTER TABLE "non-default_db_table"'
        ' RENAME TO "tests_testmodel_renamed_field";'
    ),
}

sql_mutation = {
    'AddFirstTwoFields': '\n'.join([
        'ALTER TABLE "tests_testmodel"'
        ' ADD COLUMN "added_field1" integer NULL;',

        'ALTER TABLE "tests_testmodel"'
        ' ADD COLUMN "added_field2" integer NULL;',
    ]),

    'AddThirdField': (
        'ALTER TABLE "tests_testmodel"'
        ' ADD COLUMN "added_field3" integer NULL;'
    ),

    'SQLMutationOutput': '\n'.join([
        'ALTER TABLE "tests_testmodel"'
        ' ADD COLUMN "added_field1" integer NULL;',

        'ALTER TABLE "tests_testmodel"'
        ' ADD COLUMN "added_field2" integer NULL;',

        'ALTER TABLE "tests_testmodel"'
        ' ADD COLUMN "added_field3" integer NULL;',
    ]),
}

generics = {
    'DeleteColumnModel': '\n'.join([
        'CREATE TEMPORARY TABLE "TEMP_TABLE"'
        '("id" integer NULL UNIQUE PRIMARY KEY,'
        ' "int_field" integer NULL,'
        ' "content_type_id" integer NULL,'
        ' "object_id" integer unsigned NULL);',

        'INSERT INTO "TEMP_TABLE"'
        ' ("id", "int_field", "content_type_id", "object_id")'
        ' SELECT "id", "int_field", "content_type_id", "object_id"'
        ' FROM "tests_testmodel";',

        'DROP TABLE "tests_testmodel";',

        'CREATE TABLE "tests_testmodel"'
        '("id" integer NOT NULL UNIQUE PRIMARY KEY,'
        ' "int_field" integer NOT NULL,'
        ' "content_type_id" integer NOT NULL,'
        ' "object_id" integer unsigned NOT NULL);',

        'CREATE INDEX "%s" ON "tests_testmodel" ("content_type_id");'
        % generate_index_name('tests_testmodel', 'content_type_id',
                              'content_type'),

        'CREATE INDEX "%s" ON "tests_testmodel" ("object_id");'
        % generate_index_name('tests_testmodel', 'object_id'),

        'INSERT INTO "tests_testmodel"'
        ' ("id", "int_field", "content_type_id", "object_id")'
        ' SELECT "id", "int_field", "content_type_id", "object_id"'
        ' FROM "TEMP_TABLE";',

        'DROP TABLE "TEMP_TABLE";',
    ])
}

inheritance = {
    'AddToChildModel': '\n'.join([
        'CREATE TEMPORARY TABLE "TEMP_TABLE"'
        '("int_field" integer NULL,'
        ' "id" integer NULL UNIQUE PRIMARY KEY,'
        ' "char_field" varchar(20) NULL,'
        ' "added_field" integer NULL);',

        'INSERT INTO "TEMP_TABLE" ("int_field", "id", "char_field")'
        ' SELECT "int_field", "id", "char_field"'
        ' FROM "tests_childmodel";',

        'UPDATE "TEMP_TABLE" SET "added_field" = 42;',

        'DROP TABLE "tests_childmodel";',

        'CREATE TABLE "tests_childmodel"'
        '("int_field" integer NOT NULL,'
        ' "id" integer NOT NULL UNIQUE PRIMARY KEY,'
        ' "char_field" varchar(20) NOT NULL,'
        ' "added_field" integer NOT NULL);',

        'INSERT INTO "tests_childmodel"'
        ' ("int_field", "id", "char_field", "added_field")'
        ' SELECT "int_field", "id", "char_field", "added_field"'
        ' FROM "TEMP_TABLE";',

        'DROP TABLE "TEMP_TABLE";',
    ]),

    'DeleteFromChildModel': '\n'.join([
        'CREATE TEMPORARY TABLE "TEMP_TABLE"'
        '("id" integer NULL UNIQUE PRIMARY KEY,'
        ' "char_field" varchar(20) NULL);',

        'INSERT INTO "TEMP_TABLE" ("id", "char_field")'
        ' SELECT "id", "char_field"'
        ' FROM "tests_childmodel";',

        'DROP TABLE "tests_childmodel";',

        'CREATE TABLE "tests_childmodel"'
        '("id" integer NOT NULL UNIQUE PRIMARY KEY,'
        ' "char_field" varchar(20) NOT NULL);',

        'INSERT INTO "tests_childmodel" ("id", "char_field")'
        ' SELECT "id", "char_field"'
        ' FROM "TEMP_TABLE";',

        'DROP TABLE "TEMP_TABLE";'
    ])
}

unique_together = {
    'setting_from_empty': '\n'.join([
<<<<<<< HEAD
        'CREATE UNIQUE INDEX %s'
        ' ON tests_testmodel ("int_field1", "char_field1");'
        % generate_unique_constraint_name('tests_testmodel',
                                          ['int_field1', 'char_field1']),
=======
        'CREATE UNIQUE INDEX "%s"'
        ' ON "tests_testmodel" ("int_field1", "char_field1");'
        % generate_index_name('tests_testmodel', ['int_field1', 'char_field1'],
                              default=False)
>>>>>>> f1bfee57
    ]),

    'replace_list': '\n'.join([
        'CREATE TEMPORARY TABLE "TEMP_TABLE"'
        '("id" integer NULL UNIQUE PRIMARY KEY,'
        ' "int_field1" integer NULL,'
        ' "int_field2" integer NULL,'
        ' "char_field1" varchar(20) NULL,'
        ' "char_field2" varchar(40) NULL);',

        'INSERT INTO "TEMP_TABLE"'
        ' ("id", "int_field1", "int_field2", "char_field1", "char_field2")'
        ' SELECT "id", "int_field1", "int_field2", "char_field1",'
        ' "char_field2" FROM "tests_testmodel";',

        'DROP TABLE "tests_testmodel";',

        'CREATE TABLE "tests_testmodel"'
        '("id" integer NOT NULL UNIQUE PRIMARY KEY,'
        ' "int_field1" integer NOT NULL,'
        ' "int_field2" integer NOT NULL,'
        ' "char_field1" varchar(20) NOT NULL,'
        ' "char_field2" varchar(40) NOT NULL);',

        'INSERT INTO "tests_testmodel"'
        ' ("id", "int_field1", "int_field2", "char_field1", "char_field2")'
        ' SELECT "id", "int_field1", "int_field2", "char_field1",'
        ' "char_field2" FROM "TEMP_TABLE";',

        'DROP TABLE "TEMP_TABLE";',

<<<<<<< HEAD
        'CREATE UNIQUE INDEX %s'
        ' ON tests_testmodel ("int_field2", "char_field2");'
        % generate_unique_constraint_name('tests_testmodel',
                                          ['int_field2', 'char_field2']),
    ]),

    'append_list': '\n'.join([
        'CREATE UNIQUE INDEX %s'
        ' ON tests_testmodel ("int_field2", "char_field2");'
        % generate_unique_constraint_name('tests_testmodel',
                                          ['int_field2', 'char_field2']),
=======
        'CREATE UNIQUE INDEX "%s"'
        ' ON "tests_testmodel" ("int_field2", "char_field2");'
        % generate_index_name('tests_testmodel',
                              ['int_field2', 'char_field2'],
                              default=False),
    ]),

    'append_list': '\n'.join([
        'CREATE UNIQUE INDEX "%s"'
        ' ON "tests_testmodel" ("int_field2", "char_field2");'
        % generate_index_name('tests_testmodel',
                              ['int_field2', 'char_field2'],
                              default=False),
>>>>>>> f1bfee57
    ]),

    'removing': '\n'.join([
        'CREATE TEMPORARY TABLE "TEMP_TABLE"'
        '("id" integer NULL UNIQUE PRIMARY KEY,'
        ' "int_field1" integer NULL,'
        ' "int_field2" integer NULL,'
        ' "char_field1" varchar(20) NULL,'
        ' "char_field2" varchar(40) NULL);',

        'INSERT INTO "TEMP_TABLE"'
        ' ("id", "int_field1", "int_field2", "char_field1", "char_field2")'
        ' SELECT "id", "int_field1", "int_field2", "char_field1",'
        ' "char_field2" FROM "tests_testmodel";',

        'DROP TABLE "tests_testmodel";',

        'CREATE TABLE "tests_testmodel"'
        '("id" integer NOT NULL UNIQUE PRIMARY KEY,'
        ' "int_field1" integer NOT NULL,'
        ' "int_field2" integer NOT NULL,'
        ' "char_field1" varchar(20) NOT NULL,'
        ' "char_field2" varchar(40) NOT NULL);',

        'INSERT INTO "tests_testmodel"'
        ' ("id", "int_field1", "int_field2", "char_field1", "char_field2")'
        ' SELECT "id", "int_field1", "int_field2", "char_field1",'
        ' "char_field2" FROM "TEMP_TABLE";',

        'DROP TABLE "TEMP_TABLE";',
    ]),

    'set_remove': '\n'.join([
<<<<<<< HEAD
        'CREATE UNIQUE INDEX %s'
        ' ON tests_testmodel ("int_field1", "char_field1");'
        % generate_unique_constraint_name('tests_testmodel',
                                          ['int_field1', 'char_field1']),
    ]),

    'ignore_missing_indexes': (
        'CREATE UNIQUE INDEX %s'
        ' ON tests_testmodel ("char_field1", "char_field2");'
        % generate_unique_constraint_name('tests_testmodel',
                                          ['char_field1', 'char_field2'])
    ),

    'upgrade_from_v1_sig': (
        'CREATE UNIQUE INDEX %s'
        ' ON tests_testmodel ("int_field1", "char_field1");'
        % generate_unique_constraint_name('tests_testmodel',
                                          ['int_field1', 'char_field1'])
=======
        'CREATE UNIQUE INDEX "%s"'
        ' ON "tests_testmodel" ("int_field1", "char_field1");'
        % generate_index_name('tests_testmodel',
                              ['int_field1', 'char_field1'],
                              default=False),
    ]),

    'ignore_missing_indexes': (
        'CREATE UNIQUE INDEX "%s"'
        ' ON "tests_testmodel" ("char_field1", "char_field2");'
        % generate_index_name('tests_testmodel',
                              ['char_field1', 'char_field2'],
                              default=False)
    ),

    'upgrade_from_v1_sig': (
        'CREATE UNIQUE INDEX "%s"'
        ' ON "tests_testmodel" ("int_field1", "char_field1");'
        % generate_index_name('tests_testmodel',
                              ['int_field1', 'char_field1'],
                              default=False)
>>>>>>> f1bfee57
    ),
}

index_together = {
    'setting_from_empty': '\n'.join([
        'CREATE INDEX "%s"'
        ' ON "tests_testmodel" ("int_field1", "char_field1");'
        % generate_index_name('tests_testmodel',
                              ['int_field1', 'char_field1'],
                              index_together=True),
    ]),

    'replace_list': '\n'.join([
        'DROP INDEX "%s";'
        % generate_index_name('tests_testmodel',
                              ['int_field1', 'char_field1'],
                              index_together=True),

        'CREATE INDEX "%s"'
        ' ON "tests_testmodel" ("int_field2", "char_field2");'
        % generate_index_name('tests_testmodel',
                              ['int_field2', 'char_field2'],
                              index_together=True),
    ]),

    'append_list': '\n'.join([
        'CREATE INDEX "%s"'
        ' ON "tests_testmodel" ("int_field2", "char_field2");'
        % generate_index_name('tests_testmodel',
                              ['int_field2', 'char_field2'],
                              index_together=True),
    ]),

    'removing': '\n'.join([
        'DROP INDEX "%s";'
        % generate_index_name('tests_testmodel',
                              ['int_field1', 'char_field1'],
                              index_together=True),
    ]),

    'ignore_missing_indexes': (
        'CREATE INDEX "%s"'
        ' ON "tests_testmodel" ("char_field1", "char_field2");'
        % generate_index_name('tests_testmodel',
                              ['char_field1', 'char_field2'],
                              index_together=True)
    ),
}

indexes = {
    'setting_from_empty': '\n'.join([
        'CREATE INDEX "%s"'
        ' ON "tests_testmodel" ("int_field1");'
        % generate_index_name('tests_testmodel',
                              ['int_field1'],
                              model_meta_indexes=True),

        'CREATE INDEX "my_custom_index"'
        ' ON "tests_testmodel" ("char_field1", "char_field2" DESC);',
    ]),

    'replace_list': '\n'.join([
        'DROP INDEX "%s";'
        % generate_index_name('tests_testmodel', ['int_field1'],
                              model_meta_indexes=True),

        'DROP INDEX "my_custom_index";',

        'CREATE INDEX "%s"'
        ' ON "tests_testmodel" ("int_field2");'
        % generate_index_name('tests_testmodel', ['int_field2'],
                              model_meta_indexes=True),
    ]),

    'append_list': '\n'.join([
        'CREATE INDEX "%s"'
        ' ON "tests_testmodel" ("int_field2");'
        % generate_index_name('tests_testmodel', ['int_field2'],
                              model_meta_indexes=True),
    ]),

    'removing': '\n'.join([
        'DROP INDEX "%s";'
        % generate_index_name('tests_testmodel', ['int_field1'],
                              model_meta_indexes=True),

        'DROP INDEX "my_custom_index";',
    ]),

    'ignore_missing_indexes': (
        'CREATE INDEX "%s"'
        ' ON "tests_testmodel" ("int_field2");'
        % generate_index_name('tests_testmodel', ['int_field2'],
                              model_meta_indexes=True)
    ),
}

preprocessing = {
    'add_change_field': '\n'.join([
        'CREATE TEMPORARY TABLE "TEMP_TABLE"'
        '("my_id" integer NULL UNIQUE PRIMARY KEY,'
        ' "char_field" varchar(20) NULL,'
        ' "added_field" varchar(50) NULL);',

        'INSERT INTO "TEMP_TABLE" ("my_id", "char_field")'
        ' SELECT "my_id", "char_field" FROM "tests_testmodel";',

        'UPDATE "TEMP_TABLE" SET "added_field" = \'bar\';',

        'DROP TABLE "tests_testmodel";',

        'CREATE TABLE "tests_testmodel"'
        '("my_id" integer NOT NULL UNIQUE PRIMARY KEY,'
        ' "char_field" varchar(20) NOT NULL,'
        ' "added_field" varchar(50) NULL);',

        'INSERT INTO "tests_testmodel"'
        ' ("my_id", "char_field", "added_field")'
        ' SELECT "my_id", "char_field", "added_field" FROM "TEMP_TABLE";',

        'DROP TABLE "TEMP_TABLE";',
    ]),

    'add_change_rename_field': '\n'.join([
        'CREATE TEMPORARY TABLE "TEMP_TABLE"'
        '("my_id" integer NULL UNIQUE PRIMARY KEY,'
        ' "char_field" varchar(20) NULL,'
        ' "renamed_field" varchar(50) NULL);',

        'INSERT INTO "TEMP_TABLE" ("my_id", "char_field")'
        ' SELECT "my_id", "char_field" FROM "tests_testmodel";',

        'UPDATE "TEMP_TABLE" SET "renamed_field" = \'bar\';',

        'DROP TABLE "tests_testmodel";',

        'CREATE TABLE "tests_testmodel"'
        '("my_id" integer NOT NULL UNIQUE PRIMARY KEY,'
        ' "char_field" varchar(20) NOT NULL,'
        ' "renamed_field" varchar(50) NULL);',

        'INSERT INTO "tests_testmodel"'
        ' ("my_id", "char_field", "renamed_field")'
        ' SELECT "my_id", "char_field", "renamed_field" FROM "TEMP_TABLE";',

        'DROP TABLE "TEMP_TABLE";',
    ]),

    'add_delete_add_field': '\n'.join([
        'CREATE TEMPORARY TABLE "TEMP_TABLE"'
        '("my_id" integer NULL UNIQUE PRIMARY KEY,'
        ' "char_field" varchar(20) NULL,'
        ' "added_field" integer NULL);',

        'INSERT INTO "TEMP_TABLE" ("my_id", "char_field")'
        ' SELECT "my_id", "char_field" FROM "tests_testmodel";',

        'UPDATE "TEMP_TABLE" SET "added_field" = 42;',

        'DROP TABLE "tests_testmodel";',

        'CREATE TABLE "tests_testmodel"'
        '("my_id" integer NOT NULL UNIQUE PRIMARY KEY,'
        ' "char_field" varchar(20) NOT NULL,'
        ' "added_field" integer NOT NULL);',

        'INSERT INTO "tests_testmodel"'
        ' ("my_id", "char_field", "added_field")'
        ' SELECT "my_id", "char_field", "added_field" FROM "TEMP_TABLE";',

        'DROP TABLE "TEMP_TABLE";',
    ]),

    'add_delete_add_rename_field': '\n'.join([
        'CREATE TEMPORARY TABLE "TEMP_TABLE"'
        '("my_id" integer NULL UNIQUE PRIMARY KEY,'
        ' "char_field" varchar(20) NULL,'
        ' "renamed_field" integer NULL);',

        'INSERT INTO "TEMP_TABLE" ("my_id", "char_field")'
        ' SELECT "my_id", "char_field" FROM "tests_testmodel";',

        'UPDATE "TEMP_TABLE" SET "renamed_field" = 42;',

        'DROP TABLE "tests_testmodel";',

        'CREATE TABLE "tests_testmodel"'
        '("my_id" integer NOT NULL UNIQUE PRIMARY KEY,'
        ' "char_field" varchar(20) NOT NULL,'
        ' "renamed_field" integer NOT NULL);',

        'INSERT INTO "tests_testmodel"'
        ' ("my_id", "char_field", "renamed_field")'
        ' SELECT "my_id", "char_field", "renamed_field" FROM "TEMP_TABLE";',

        'DROP TABLE "TEMP_TABLE";',
    ]),

    'add_rename_change_field': '\n'.join([
        'CREATE TEMPORARY TABLE "TEMP_TABLE"'
        '("my_id" integer NULL UNIQUE PRIMARY KEY,'
        ' "char_field" varchar(20) NULL,'
        ' "renamed_field" varchar(50) NULL);',

        'INSERT INTO "TEMP_TABLE" ("my_id", "char_field")'
        ' SELECT "my_id", "char_field" FROM "tests_testmodel";',

        'UPDATE "TEMP_TABLE" SET "renamed_field" = \'bar\';',

        'DROP TABLE "tests_testmodel";',

        'CREATE TABLE "tests_testmodel"'
        '("my_id" integer NOT NULL UNIQUE PRIMARY KEY,'
        ' "char_field" varchar(20) NOT NULL,'
        ' "renamed_field" varchar(50) NULL);',

        'INSERT INTO "tests_testmodel"'
        ' ("my_id", "char_field", "renamed_field")'
        ' SELECT "my_id", "char_field", "renamed_field" FROM "TEMP_TABLE";',

        'DROP TABLE "TEMP_TABLE";',
    ]),

    'add_rename_change_rename_change_field': '\n'.join([
        'CREATE TEMPORARY TABLE "TEMP_TABLE"'
        '("my_id" integer NULL UNIQUE PRIMARY KEY,'
        ' "char_field" varchar(20) NULL, "renamed_field" varchar(50) NULL);',

        'INSERT INTO "TEMP_TABLE" ("my_id", "char_field")'
        ' SELECT "my_id", "char_field" FROM "tests_testmodel";',

        'UPDATE "TEMP_TABLE" SET "renamed_field" = \'foo\';',

        'DROP TABLE "tests_testmodel";',

        'CREATE TABLE "tests_testmodel"'
        '("my_id" integer NOT NULL UNIQUE PRIMARY KEY,'
        ' "char_field" varchar(20) NOT NULL,'
        ' "renamed_field" varchar(50) NULL);',

        'INSERT INTO "tests_testmodel"'
        ' ("my_id", "char_field", "renamed_field")'
        ' SELECT "my_id", "char_field", "renamed_field" FROM "TEMP_TABLE";',

        'DROP TABLE "TEMP_TABLE";',
    ]),

    'add_rename_field_with_db_column': '\n'.join([
        'CREATE TEMPORARY TABLE "TEMP_TABLE"'
        '("my_id" integer NULL UNIQUE PRIMARY KEY,'
        ' "char_field" varchar(20) NULL,'
        ' "added_field" varchar(50) NULL);',

        'INSERT INTO "TEMP_TABLE" ("my_id", "char_field")'
        ' SELECT "my_id", "char_field" FROM "tests_testmodel";',

        'DROP TABLE "tests_testmodel";',

        'CREATE TABLE "tests_testmodel"'
        '("my_id" integer NOT NULL UNIQUE PRIMARY KEY,'
        ' "char_field" varchar(20) NOT NULL,'
        ' "added_field" varchar(50) NULL);',

        'INSERT INTO "tests_testmodel"'
        ' ("my_id", "char_field", "added_field")'
        ' SELECT "my_id", "char_field", "added_field" FROM "TEMP_TABLE";',

        'DROP TABLE "TEMP_TABLE";',
    ]),

    'add_field_rename_model': '\n'.join([
        'CREATE TEMPORARY TABLE "TEMP_TABLE"'
        '("my_id" integer NULL UNIQUE PRIMARY KEY,'
        ' "char_field" varchar(20) NULL,'
        ' "added_field_id" integer NULL);',

        'INSERT INTO "TEMP_TABLE" ("my_id", "char_field")'
        ' SELECT "my_id", "char_field" FROM "tests_testmodel";',

        'DROP TABLE "tests_testmodel";',

        'CREATE TABLE "tests_testmodel"'
        '("my_id" integer NOT NULL UNIQUE PRIMARY KEY,'
        ' "char_field" varchar(20) NOT NULL,'
        ' "added_field_id" integer NULL);',

        'INSERT INTO "tests_testmodel"'
        ' ("my_id", "char_field", "added_field_id")'
        ' SELECT "my_id", "char_field", "added_field_id" FROM "TEMP_TABLE";',

        'DROP TABLE "TEMP_TABLE";',

        'CREATE INDEX "%s" ON "tests_testmodel" ("added_field_id");'
        % generate_index_name('tests_testmodel', 'added_field_id',
                              'added_field'),
    ]),

    'add_rename_field_rename_model': '\n'.join([
        'CREATE TEMPORARY TABLE "TEMP_TABLE"'
        '("my_id" integer NULL UNIQUE PRIMARY KEY,'
        ' "char_field" varchar(20) NULL,'
        ' "renamed_field_id" integer NULL);',

        'INSERT INTO "TEMP_TABLE" ("my_id", "char_field")'
        ' SELECT "my_id", "char_field" FROM "tests_testmodel";',

        'DROP TABLE "tests_testmodel";',

        'CREATE TABLE "tests_testmodel"'
        '("my_id" integer NOT NULL UNIQUE PRIMARY KEY,'
        ' "char_field" varchar(20) NOT NULL,'
        ' "renamed_field_id" integer NULL);',

        'INSERT INTO "tests_testmodel"'
        ' ("my_id", "char_field", "renamed_field_id")'
        ' SELECT "my_id", "char_field", "renamed_field_id" FROM "TEMP_TABLE";',

        'DROP TABLE "TEMP_TABLE";',

        'CREATE INDEX "%s" ON "tests_testmodel" ("renamed_field_id");'
        % generate_index_name('tests_testmodel', 'renamed_field_id',
                              'renamed_field'),
    ]),

    'add_sql_delete': '\n'.join([
        'CREATE TEMPORARY TABLE "TEMP_TABLE"'
        '("my_id" integer NULL UNIQUE PRIMARY KEY,'
        ' "char_field" varchar(20) NULL,'
        ' "added_field" varchar(20) NULL);',

        'INSERT INTO "TEMP_TABLE" ("my_id", "char_field")'
        ' SELECT "my_id", "char_field" FROM "tests_testmodel";',

        'UPDATE "TEMP_TABLE" SET "added_field" = \'foo\';',

        'DROP TABLE "tests_testmodel";',

        'CREATE TABLE "tests_testmodel"'
        '("my_id" integer NOT NULL UNIQUE PRIMARY KEY,'
        ' "char_field" varchar(20) NOT NULL,'
        ' "added_field" varchar(20) NOT NULL);',

        'INSERT INTO "tests_testmodel"'
        ' ("my_id", "char_field", "added_field")'
        ' SELECT "my_id", "char_field", "added_field" FROM "TEMP_TABLE";',

        'DROP TABLE "TEMP_TABLE";',

        '-- Comment --',

        'CREATE TEMPORARY TABLE "TEMP_TABLE"'
        '("my_id" integer NULL UNIQUE PRIMARY KEY,'
        ' "char_field" varchar(20) NULL);',

        'INSERT INTO "TEMP_TABLE" ("my_id", "char_field")'
        ' SELECT "my_id", "char_field" FROM "tests_testmodel";',

        'DROP TABLE "tests_testmodel";',

        'CREATE TABLE "tests_testmodel"'
        '("my_id" integer NOT NULL UNIQUE PRIMARY KEY,'
        ' "char_field" varchar(20) NOT NULL);',

        'INSERT INTO "tests_testmodel" ("my_id", "char_field")'
        ' SELECT "my_id", "char_field" FROM "TEMP_TABLE";',

        'DROP TABLE "TEMP_TABLE";',
    ]),

    'change_rename_field': '\n'.join([
        'CREATE TEMPORARY TABLE "TEMP_TABLE"'
        '("my_id" integer NULL UNIQUE PRIMARY KEY,'
        ' "char_field" varchar(20) NULL);',

        'INSERT INTO "TEMP_TABLE" ("my_id", "char_field")'
        ' SELECT "my_id", "char_field" FROM "tests_testmodel";',

        'DROP TABLE "tests_testmodel";',

        'CREATE TABLE "tests_testmodel"'
        '("my_id" integer NOT NULL UNIQUE PRIMARY KEY,'
        ' "char_field" varchar(20) NULL);',

        'INSERT INTO "tests_testmodel" ("my_id", "char_field")'
        ' SELECT "my_id", "char_field" FROM "TEMP_TABLE";',

        'DROP TABLE "TEMP_TABLE";',

        'CREATE TEMPORARY TABLE "TEMP_TABLE"'
        '("my_id" integer NULL UNIQUE PRIMARY KEY,'
        ' "renamed_field" varchar(20) NULL);',

        'INSERT INTO "TEMP_TABLE" ("my_id", "renamed_field")'
        ' SELECT "my_id", "char_field" FROM "tests_testmodel";',

        'DROP TABLE "tests_testmodel";',

        'CREATE TABLE "tests_testmodel"'
        '("my_id" integer NOT NULL UNIQUE PRIMARY KEY,'
        ' "renamed_field" varchar(20) NULL);',

        'INSERT INTO "tests_testmodel" ("my_id", "renamed_field")'
        ' SELECT "my_id", "renamed_field" FROM "TEMP_TABLE";',

        'DROP TABLE "TEMP_TABLE";',
    ]),

    'change_rename_change_rename_field': '\n'.join([
        'CREATE TEMPORARY TABLE "TEMP_TABLE"'
        '("my_id" integer NULL UNIQUE PRIMARY KEY,'
        ' "char_field" varchar(30) NULL);',

        'INSERT INTO "TEMP_TABLE" ("my_id", "char_field")'
        ' SELECT "my_id", "char_field" FROM "tests_testmodel";',

        'DROP TABLE "tests_testmodel";',

        'CREATE TABLE "tests_testmodel"'
        '("my_id" integer NOT NULL UNIQUE PRIMARY KEY,'
        ' "char_field" varchar(30) NOT NULL);',

        'INSERT INTO "tests_testmodel" ("my_id", "char_field")'
        ' SELECT "my_id", "char_field" FROM "TEMP_TABLE";',

        'DROP TABLE "TEMP_TABLE";',

        'CREATE TEMPORARY TABLE "TEMP_TABLE"'
        '("my_id" integer NULL UNIQUE PRIMARY KEY,'
        ' "char_field" varchar(30) NULL);',

        'INSERT INTO "TEMP_TABLE" ("my_id", "char_field")'
        ' SELECT "my_id", "char_field" FROM "tests_testmodel";',

        'DROP TABLE "tests_testmodel";',

        'CREATE TABLE "tests_testmodel"'
        '("my_id" integer NOT NULL UNIQUE PRIMARY KEY,'
        ' "char_field" varchar(30) NULL);',

        'INSERT INTO "tests_testmodel" ("my_id", "char_field")'
        ' SELECT "my_id", "char_field" FROM "TEMP_TABLE";',

        'DROP TABLE "TEMP_TABLE";',

        'CREATE TEMPORARY TABLE "TEMP_TABLE"'
        '("my_id" integer NULL UNIQUE PRIMARY KEY,'
        ' "renamed_field" varchar(30) NULL);',

        'INSERT INTO "TEMP_TABLE" ("my_id", "renamed_field")'
        ' SELECT "my_id", "char_field" FROM "tests_testmodel";',

        'DROP TABLE "tests_testmodel";',

        'CREATE TABLE "tests_testmodel"'
        '("my_id" integer NOT NULL UNIQUE PRIMARY KEY,'
        ' "renamed_field" varchar(30) NULL);',

        'INSERT INTO "tests_testmodel" ("my_id", "renamed_field")'
        ' SELECT "my_id", "renamed_field" FROM "TEMP_TABLE";',

        'DROP TABLE "TEMP_TABLE";',
    ]),

    'delete_char_field': '\n'.join([
        'CREATE TEMPORARY TABLE "TEMP_TABLE"'
        '("my_id" integer NULL UNIQUE PRIMARY KEY);',

        'INSERT INTO "TEMP_TABLE" ("my_id")'
        ' SELECT "my_id" FROM "tests_testmodel";',

        'DROP TABLE "tests_testmodel";',

        'CREATE TABLE "tests_testmodel"'
        '("my_id" integer NOT NULL UNIQUE PRIMARY KEY);',

        'INSERT INTO "tests_testmodel" ("my_id")'
        ' SELECT "my_id" FROM "TEMP_TABLE";',

        'DROP TABLE "TEMP_TABLE";'
    ]),

    'rename_add_field': '\n'.join([
        'CREATE TEMPORARY TABLE "TEMP_TABLE"'
        '("my_id" integer NULL UNIQUE PRIMARY KEY,'
        ' "renamed_field" varchar(20) NULL);',

        'INSERT INTO "TEMP_TABLE" ("my_id", "renamed_field")'
        ' SELECT "my_id", "char_field" FROM "tests_testmodel";',

        'DROP TABLE "tests_testmodel";',

        'CREATE TABLE "tests_testmodel"'
        '("my_id" integer NOT NULL UNIQUE PRIMARY KEY,'
        ' "renamed_field" varchar(20) NOT NULL);',

        'INSERT INTO "tests_testmodel" ("my_id", "renamed_field")'
        ' SELECT "my_id", "renamed_field" FROM "TEMP_TABLE";',

        'DROP TABLE "TEMP_TABLE";',

        'CREATE TEMPORARY TABLE "TEMP_TABLE"'
        '("my_id" integer NULL UNIQUE PRIMARY KEY,'
        ' "renamed_field" varchar(20) NULL,'
        ' "char_field" varchar(50) NULL);',

        'INSERT INTO "TEMP_TABLE" ("my_id", "renamed_field")'
        ' SELECT "my_id", "renamed_field" FROM "tests_testmodel";',

        'DROP TABLE "tests_testmodel";',

        'CREATE TABLE "tests_testmodel"'
        '("my_id" integer NOT NULL UNIQUE PRIMARY KEY,'
        ' "renamed_field" varchar(20) NOT NULL,'
        ' "char_field" varchar(50) NULL);',

        'INSERT INTO "tests_testmodel"'
        ' ("my_id", "renamed_field", "char_field")'
        ' SELECT "my_id", "renamed_field", "char_field" FROM "TEMP_TABLE";',

        'DROP TABLE "TEMP_TABLE";',
    ]),

    'rename_change_rename_change_field': '\n'.join([
        'CREATE TEMPORARY TABLE "TEMP_TABLE"'
        '("my_id" integer NULL UNIQUE PRIMARY KEY,'
        ' "renamed_field" varchar(20) NULL);',

        'INSERT INTO "TEMP_TABLE" ("my_id", "renamed_field")'
        ' SELECT "my_id", "char_field" FROM "tests_testmodel";',

        'DROP TABLE "tests_testmodel";',

        'CREATE TABLE "tests_testmodel"'
        '("my_id" integer NOT NULL UNIQUE PRIMARY KEY,'
        ' "renamed_field" varchar(20) NOT NULL);',

        'INSERT INTO "tests_testmodel" ("my_id", "renamed_field")'
        ' SELECT "my_id", "renamed_field" FROM "TEMP_TABLE";',

        'DROP TABLE "TEMP_TABLE";',

        'CREATE TEMPORARY TABLE "TEMP_TABLE"'
        '("my_id" integer NULL UNIQUE PRIMARY KEY,'
        ' "renamed_field" varchar(50) NULL);',

        'INSERT INTO "TEMP_TABLE" ("my_id", "renamed_field")'
        ' SELECT "my_id", "renamed_field" FROM "tests_testmodel";',

        'DROP TABLE "tests_testmodel";',

        'CREATE TABLE "tests_testmodel"'
        '("my_id" integer NOT NULL UNIQUE PRIMARY KEY,'
        ' "renamed_field" varchar(50) NOT NULL);',

        'INSERT INTO "tests_testmodel" ("my_id", "renamed_field")'
        ' SELECT "my_id", "renamed_field" FROM "TEMP_TABLE";',

        'DROP TABLE "TEMP_TABLE";',

        'CREATE TEMPORARY TABLE "TEMP_TABLE"'
        '("my_id" integer NULL UNIQUE PRIMARY KEY,'
        ' "renamed_field" varchar(50) NULL);',

        'INSERT INTO "TEMP_TABLE" ("my_id", "renamed_field")'
        ' SELECT "my_id", "renamed_field" FROM "tests_testmodel";',

        'DROP TABLE "tests_testmodel";',

        'CREATE TABLE "tests_testmodel"'
        '("my_id" integer NOT NULL UNIQUE PRIMARY KEY,'
        ' "renamed_field" varchar(50) NULL);',

        'INSERT INTO "tests_testmodel" ("my_id", "renamed_field")'
        ' SELECT "my_id", "renamed_field" FROM "TEMP_TABLE";',

        'DROP TABLE "TEMP_TABLE";',
    ]),

    'rename_rename_field': '\n'.join([
        'CREATE TEMPORARY TABLE "TEMP_TABLE"'
        '("my_id" integer NULL UNIQUE PRIMARY KEY,'
        ' "renamed_field" varchar(20) NULL);',

        'INSERT INTO "TEMP_TABLE" ("my_id", "renamed_field")'
        ' SELECT "my_id", "char_field" FROM "tests_testmodel";',

        'DROP TABLE "tests_testmodel";',

        'CREATE TABLE "tests_testmodel"'
        '("my_id" integer NOT NULL UNIQUE PRIMARY KEY,'
        ' "renamed_field" varchar(20) NOT NULL);',

        'INSERT INTO "tests_testmodel" ("my_id", "renamed_field")'
        ' SELECT "my_id", "renamed_field" FROM "TEMP_TABLE";',

        'DROP TABLE "TEMP_TABLE";',
    ]),

    'rename_delete_model': (
        'DROP TABLE "tests_testmodel";'
    ),

    'noop': '',
}<|MERGE_RESOLUTION|>--- conflicted
+++ resolved
@@ -2169,17 +2169,10 @@
 
 unique_together = {
     'setting_from_empty': '\n'.join([
-<<<<<<< HEAD
-        'CREATE UNIQUE INDEX %s'
-        ' ON tests_testmodel ("int_field1", "char_field1");'
+        'CREATE UNIQUE INDEX "%s"'
+        ' ON "tests_testmodel" ("int_field1", "char_field1");'
         % generate_unique_constraint_name('tests_testmodel',
                                           ['int_field1', 'char_field1']),
-=======
-        'CREATE UNIQUE INDEX "%s"'
-        ' ON "tests_testmodel" ("int_field1", "char_field1");'
-        % generate_index_name('tests_testmodel', ['int_field1', 'char_field1'],
-                              default=False)
->>>>>>> f1bfee57
     ]),
 
     'replace_list': '\n'.join([
@@ -2211,33 +2204,17 @@
 
         'DROP TABLE "TEMP_TABLE";',
 
-<<<<<<< HEAD
-        'CREATE UNIQUE INDEX %s'
-        ' ON tests_testmodel ("int_field2", "char_field2");'
+        'CREATE UNIQUE INDEX "%s"'
+        ' ON "tests_testmodel" ("int_field2", "char_field2");'
         % generate_unique_constraint_name('tests_testmodel',
                                           ['int_field2', 'char_field2']),
-    ]),
-
-    'append_list': '\n'.join([
-        'CREATE UNIQUE INDEX %s'
-        ' ON tests_testmodel ("int_field2", "char_field2");'
-        % generate_unique_constraint_name('tests_testmodel',
-                                          ['int_field2', 'char_field2']),
-=======
-        'CREATE UNIQUE INDEX "%s"'
-        ' ON "tests_testmodel" ("int_field2", "char_field2");'
-        % generate_index_name('tests_testmodel',
-                              ['int_field2', 'char_field2'],
-                              default=False),
     ]),
 
     'append_list': '\n'.join([
         'CREATE UNIQUE INDEX "%s"'
         ' ON "tests_testmodel" ("int_field2", "char_field2");'
-        % generate_index_name('tests_testmodel',
-                              ['int_field2', 'char_field2'],
-                              default=False),
->>>>>>> f1bfee57
+        % generate_unique_constraint_name('tests_testmodel',
+                                          ['int_field2', 'char_field2']),
     ]),
 
     'removing': '\n'.join([
@@ -2271,48 +2248,24 @@
     ]),
 
     'set_remove': '\n'.join([
-<<<<<<< HEAD
-        'CREATE UNIQUE INDEX %s'
-        ' ON tests_testmodel ("int_field1", "char_field1");'
+        'CREATE UNIQUE INDEX "%s"'
+        ' ON "tests_testmodel" ("int_field1", "char_field1");'
         % generate_unique_constraint_name('tests_testmodel',
                                           ['int_field1', 'char_field1']),
     ]),
 
     'ignore_missing_indexes': (
-        'CREATE UNIQUE INDEX %s'
-        ' ON tests_testmodel ("char_field1", "char_field2");'
+        'CREATE UNIQUE INDEX "%s"'
+        ' ON "tests_testmodel" ("char_field1", "char_field2");'
         % generate_unique_constraint_name('tests_testmodel',
                                           ['char_field1', 'char_field2'])
     ),
 
     'upgrade_from_v1_sig': (
-        'CREATE UNIQUE INDEX %s'
-        ' ON tests_testmodel ("int_field1", "char_field1");'
+        'CREATE UNIQUE INDEX "%s"'
+        ' ON "tests_testmodel" ("int_field1", "char_field1");'
         % generate_unique_constraint_name('tests_testmodel',
                                           ['int_field1', 'char_field1'])
-=======
-        'CREATE UNIQUE INDEX "%s"'
-        ' ON "tests_testmodel" ("int_field1", "char_field1");'
-        % generate_index_name('tests_testmodel',
-                              ['int_field1', 'char_field1'],
-                              default=False),
-    ]),
-
-    'ignore_missing_indexes': (
-        'CREATE UNIQUE INDEX "%s"'
-        ' ON "tests_testmodel" ("char_field1", "char_field2");'
-        % generate_index_name('tests_testmodel',
-                              ['char_field1', 'char_field2'],
-                              default=False)
-    ),
-
-    'upgrade_from_v1_sig': (
-        'CREATE UNIQUE INDEX "%s"'
-        ' ON "tests_testmodel" ("int_field1", "char_field1");'
-        % generate_index_name('tests_testmodel',
-                              ['int_field1', 'char_field1'],
-                              default=False)
->>>>>>> f1bfee57
     ),
 }
 
